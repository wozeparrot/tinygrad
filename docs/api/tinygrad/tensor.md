# [tensor.py](/tinygrad/tensor.py)

## class `Tensor`

### Class Variables

#### `training: bool`

`False` by default. Set to `True` to enable training specific behavior on certain methods.

#### `no_grad: bool`

`False` by default. Set to `True` to disable the autograd engine and in turn the computation of gradients.

#### `default_type: DType`

`float32` by default. Controls the default data type of created tensors.

### Class Methods

#### `__init__(self, data: Union[int, float, list, LazyBuffer, np.ndarray], device:Optional[str]=None, dtype:Optional[DType]=None, requires_grad:Optional[bool]=None) -> Tensor`

Creates a new tensor from the given data.

- `dtype` is the data type of the tensor. If not specified, the default type is used.
- `device` is the device the tensor is on. If not specified, the default device is used.
- `requires_grad` is whether the tensor should be tracked for gradient computation.
    - `None` means that the gradient will be tracked if this tensor is put into an optimizer.

### Properties

#### `.device -> str`

A property that returns the device the tensor is on.

```python
t = Tensor([1, 2, 3], device="gpu")
print(t.device) #-> "GPU"
```

#### `.shape -> Tuple[int, ...]`

A property that returns the shape of the tensor.

```python
t = Tensor([[1, 2, 3], [4, 5, 6]])
print(t.shape) #-> (2, 3)
```

#### `.dtype -> DType`

A property that returns the data type of the tensor.

```python
from tinygrad.helpers import dtypes
t = Tensor([1, 2, 3], dtype=dtypes.int32)
print(t.dtype) #-> dtypes.int
```

### Static Methods

#### `Tensor.empty(*shape, **kwargs) -> Tensor`

Creates an empty tensor with the given shape.

You can pass in `dtype` and `device` keyword arguments to control the data type and device of the tensor.
Additionally, all other keyword arguments are passed to the constructor of the tensor.

```python
t = Tensor.empty(2, 3)
print(t.shape) #-> (2, 3)
```

#### `Tensor.manual_seed(seed=0)`

Sets the seed for random operations.

```python
Tensor.manual_seed(42)
print(Tensor._seed) #-> 42
```

#### `Tensor.rand(*shape, **kwargs) -> Tensor`

Creates a tensor with the given shape, filled with random values between the interval `[0, 1)`.

You can pass in `dtype` and `device` keyword arguments to control the data type and device of the tensor.
Additionally, all other keyword arguments are passed to the constructor of the tensor.

```python
Tensor.manual_seed(42)
t = Tensor.rand(2, 3)
print(t.numpy()) #->
"""
[[0.5053239  0.6522992  0.4013064 ]
 [0.04377532 0.57715255 0.02002954]]
"""
```

#### `Tensor.full(shape:Tuple[int, ...], fill_value, **kwargs) -> Tensor`

Creates a tensor with the given shape, filled with the given value.

You can pass in `dtype` and `device` keyword arguments to control the data type and device of the tensor.
Additionally, all other keyword arguments are passed to the constructor of the tensor.

```python
t = Tensor.full((2, 3), 42)
print(t.numpy()) #->
"""
[[42. 42. 42.]
 [42. 42. 42.]]
"""
```

#### `Tensor.zeros(*shape, **kwargs) -> Tensor`

Creates a tensor with the given shape, filled with zeros.

You can pass in `dtype` and `device` keyword arguments to control the data type and device of the tensor.
Additionally, all other keyword arguments are passed to the constructor of the tensor.

```python
t = Tensor.zeros(2, 3)
print(t.numpy()) #->
"""
[[0. 0. 0.]
 [0. 0. 0.]]
"""
```

#### `Tensor.ones(*shape, **kwargs) -> Tensor`

Creates a tensor with the given shape, filled with ones.

You can pass in `dtype` and `device` keyword arguments to control the data type and device of the tensor.
Additionally, all other keyword arguments are passed to the constructor of the tensor.

```python
t = Tensor.ones(2, 3)
print(t.numpy()) #->
"""
[[1. 1. 1.]
 [1. 1. 1.]]
"""
```

#### `Tensor.arange(start, stop=None, step=1, **kwargs) -> Tensor`

If `stop` is not specified, creates a tensor with the given shape, filled with values from `0` to `start` with the given step size.

If `stop` is specified, creates a tensor with the given shape, filled with values from `start` to `stop` with the given step size.

You can pass in `dtype` and `device` keyword arguments to control the data type and device of the tensor.
Additionally, all other keyword arguments are passed to the constructor of the tensor.

```python
t = Tensor.arange(5)
print(t.numpy()) #-> [0. 1. 2. 3. 4.]

t = Tensor.arange(5, 10)
print(t.numpy()) #-> [5. 6. 7. 8. 9.]

t = Tensor.arange(5, 10, 2)
print(t.numpy()) #-> [5. 7. 9.]
```

#### `Tensor.full_like(tensor, fill_value, dtype:Optional[DType]=None, **kwargs) -> Tensor`

Creates a tensor with the same shape as `tensor`, filled with the given value.
If `dtype` is not specified, the dtype of `tensor` is used.

You can pass in the `device` keyword argument to control device of the tensor.
Additionally, all other keyword arguments are passed to the constructor of the tensor.

```python
ot = Tensor.ones(2, 3)
t = Tensor.full_like(ot, 42)
print(t.numpy()) #->
"""
[[42. 42. 42.]
 [42. 42. 42.]]
"""
```

#### `Tensor.zeros_like(tensor, **kwargs) -> Tensor`

Creates a tensor with the same shape as `tensor`, filled with zeros.

You can pass in `dtype` and `device` keyword arguments to control the data type and device of the tensor.
Additionally, all other keyword arguments are passed to the constructor of the tensor.

```python
ot = Tensor.ones(2, 3)
t = Tensor.zeros_like(ot)
print(t.numpy()) #->
"""
[[0. 0. 0.]
 [0. 0. 0.]]
"""
```

#### `Tensor.ones_like(tensor, **kwargs) -> Tensor`

Creates a tensor with the same shape as `tensor`, filled with ones.

You can pass in `dtype` and `device` keyword arguments to control the data type and device of the tensor.
Additionally, all other keyword arguments are passed to the constructor of the tensor.

```python
ot = Tensor.zeros(2, 3)
t = Tensor.ones_like(ot)
print(t.numpy()) #->
"""
[[1. 1. 1.]
 [1. 1. 1.]]
"""
```

#### `Tensor.eye(dim:int, **kwargs) -> Tensor`

Creates an identity matrix of the given dimension.

You can pass in `dtype` and `device` keyword arguments to control the data type and device of the tensor.
Additionally, all other keyword arguments are passed to the constructor of the tensor.

```python
t = Tensor.eye(3)
print(t.numpy()) #->
"""
[[1. 0. 0.]
 [0. 1. 0.]
 [0. 0. 1.]]
"""
```

#### `Tensor.randn(*shape, dtype:Optional[DType]=None, **kwargs) -> Tensor`

Creates a tensor with the given shape, filled with random values from a normal distribution with mean `0` and standard deviation `1`.
If `dtype` is not specified, the default type is used.

You can pass in the `device` keyword argument to control device of the tensor.
Additionally, all other keyword arguments are passed to the constructor of the tensor.

```python
Tensor.manual_seed(42)
t = Tensor.randn(2, 3)
print(t.numpy()) #->
"""
[[-0.80423534 -1.1013225  -0.90952474]
 [ 1.2801555  -2.288294    0.7078166 ]]
"""
```

#### `Tensor.normal(*shape, mean=0.0, std=1.0, **kwargs) -> Tensor`

Creates a tensor with the given shape, filled with random values from a normal distribution with the given mean and standard deviation.

You can pass in `dtype` and `device` keyword arguments to control the data type and device of the tensor.
Additionally, all other keyword arguments are passed to the constructor of the tensor.

```python
Tensor.manual_seed(42)
t = Tensor.normal(2, 3, mean=10, std=2)
print(t.numpy()) #->
"""
[[ 8.391529   7.7973547  8.18095  ]
 [12.560311   5.423412  11.415633 ]]
"""
```

#### `Tensor.uniform(*shape, low=-1.0, high=1.0, **kwargs) -> Tensor`

Creates a tensor with the given shape, filled with random values from a uniform distribution with the given lower and upper bounds.

You can pass in `dtype` and `device` keyword arguments to control the data type and device of the tensor.
Additionally, all other keyword arguments are passed to the constructor of the tensor.

```python
Tensor.manual_seed(42)
t = Tensor.uniform(2, 3, low=2, high=10)
print(t.numpy()) #->
"""
[[6.042591  7.218394  5.210451 ]
 [2.3502026 6.6172204 2.1602364]]
"""
```

#### `Tensor.scaled_uniform(*shape, **kwargs) -> Tensor`

Creates a tensor with the given shape, filled with random values from a uniform distribution with a mean of zero and a standard deviation of `(prod(shape)**-0.5`.

You can pass in `dtype` and `device` keyword arguments to control the data type and device of the tensor.
Additionally, all other keyword arguments are passed to the constructor of the tensor.

```python
Tensor.manual_seed(42)
t = Tensor.scaled_uniform(2, 3)
print(t.numpy()) #->
"""
[[ 0.00434694  0.1243518  -0.080583  ]
 [-0.3725059   0.06299479 -0.39189425]]
"""
```

#### `Tensor.glorot_uniform(*shape, **kwargs) -> Tensor`

<https://www.tensorflow.org/api_docs/python/tf/keras/initializers/GlorotUniform>

You can pass in `dtype` and `device` keyword arguments to control the data type and device of the tensor.
Additionally, all other keyword arguments are passed to the constructor of the tensor.

```python
Tensor.manual_seed(42)
t = Tensor.glorot_uniform(2, 3)
print(t.numpy()) #->
"""
[[ 0.01166405  0.33367088 -0.21622688]
 [-0.99953824  0.16903277 -1.0515627 ]]
"""
```

#### `Tensor.kaiming_uniform(*shape, a:float = 0.01, **kwargs) -> Tensor`

<https://pytorch.org/docs/stable/_modules/torch/nn/init.html#kaiming_uniform_>

You can pass in `dtype` and `device` keyword arguments to control the data type and device of the tensor.
Additionally, all other keyword arguments are passed to the constructor of the tensor.

```python
Tensor.manual_seed(42)
t = Tensor.kaiming_uniform(2, 3)
print(t.numpy()) #->
"""
[[ 0.01505744  0.43074572 -0.27913368]
 [-1.2903337   0.2182095  -1.3574935 ]]
"""
```

#### `Tensor.kaiming_normal(*shape, a:float = 0.01, **kwargs) -> Tensor`

<https://pytorch.org/docs/stable/_modules/torch/nn/init.html#kaiming_normal_>

You can pass in `dtype` and `device` keyword arguments to control the data type and device of the tensor.
Additionally, all other keyword arguments are passed to the constructor of the tensor.

```python
Tensor.manual_seed(42)
t = Tensor.kaiming_normal(2, 3)
print(t.numpy()) #->
"""
[[-0.6566226  -0.8991811  -0.74258673]
 [ 1.0451903  -1.8682909   0.57790095]]
"""
```

#### `Tensor.stack(tensors, dim=0) -> Tensor`

Stacks a list of tensors along a new dimension.

```python
t1 = Tensor.ones(3)
t2 = Tensor.zeros(3)
t = Tensor.stack([t1, t2])
print(t.numpy()) #->
"""
[[1. 1. 1.]
 [0. 0. 0.]]
"""
```

### Methods

#### `.realize() -> Tensor`

Realizes all lazied computations for the tensor, then returns it.

```python
t = Tensor.zeros(2, 3) + 2
t.realize()
```

#### `.assign(self, x) -> Tensor`

Sets the underlying buffer of the tensor to the buffer of `x`.

When `self` is a disk tensor, this will instead write the buffer of `x` to the disk tensor.

```python
ot = Tensor.ones(2, 3)
t = Tensor.zeros(2, 3)
t.assign(ot)
print(t.numpy()) #->
"""
[[1. 1. 1.]
 [1. 1. 1.]]
"""
```

#### `.detach(self) -> Tensor`

Detaches the tensor from the autograd engine, then returns it.

```python
t = Tensor.zeros(2, 3) + 1
dt = t.detach()
```

#### `.numpy(self) -> np.ndarray`

Returns a numpy array of the tensor's data.

```python
t = Tensor.zeros(2, 3) + 1
print(t.numpy()) #->
"""
[[1. 1. 1.]
 [1. 1. 1.]]
"""
```

#### `.to_(self, device:str)`

Sets the device of the tensor to `device`.

The tensor must not be realized for this to work, otherwise use `.to`.

```python
t = Tensor.zeros(2, 3) + 1
t.to_("cpu")
print(t.device) #-> "cpu"
```

#### `.to(self, device:str) -> Tensor`

Moves the tensor to `device`. This does not happen immediately, but rather when the tensor is realized.

```python
t = Tensor.zeros(2, 3) + 1
t = t.to("cpu").realize()
print(t.device) #-> "CPU"
```

#### `.backward()`

Backpropagates the gradients through the computation graph.

```python
t = Tensor.zeros(2, 3, requires_grad=True) + 1
t.sum().backward()
print(t.grad.numpy()) #->
"""
[[1. 1. 1.]
 [1. 1. 1.]]
"""
```
<<<<<<< HEAD
#### `.linear(weight:Tensor, bias:Optional[Tensor]=None)`

Applies a linear transformation to the current tensor.

```python
t = Tensor.randn(5,2)
w = Tensor.randn(2,3)
b = Tensor.randn(5,3)
print(t.linear(w).numpy()) #->
"""
[[ 1.5833756  -0.91409355 -0.84546614]
 [-0.08422226  2.715486    1.2233448 ]
 [-0.7796457  -0.35701907  0.05967392]
 [-2.797903    0.7940688   1.1311363 ]
 [ 1.8159602  -1.7854995  -1.2953657 ]]
"""
print(t.linear(w, b).numpy()) #->
"""
[[ 3.360947   -0.05869228 -1.0911431 ]
 [ 1.6087391   2.7058008   2.1051977 ]
 [-0.19086033 -0.61030436 -1.898639  ]
 [-3.275361    0.4857852   1.0790952 ]
 [ 1.9292889  -1.3569635  -0.12129784]]
=======

#### `.reshape(self, shape, *args) -> Tensor`

Reshapes a tensor to a new shape. New shape can't be of 0-dimension.

```python
t1 = Tensor([1, 2, 3, 4, 5, 6])
t2 = t1.reshape((1,6))
print(t2.numpy()) #->
"""
[[1. 2. 3. 4. 5. 6.]]
"""
```

#### `.expand(self, shape, *args) -> Tensor`

Expands a tensor to a specified shape.

```python
t1 = Tensor([[1], [2], [3]])
t2 = t1.expand(3, 4)
print(t2.numpy()) #->
"""
[[1. 1. 1. 1.]
 [2. 2. 2. 2.]
 [3. 3. 3. 3.]]
>>>>>>> bad2dfc0
"""
```<|MERGE_RESOLUTION|>--- conflicted
+++ resolved
@@ -454,7 +454,33 @@
  [1. 1. 1.]]
 """
 ```
-<<<<<<< HEAD
+
+#### `.reshape(self, shape, *args) -> Tensor`
+
+Reshapes a tensor to a new shape. New shape can't be of 0-dimension.
+
+```python
+t1 = Tensor([1, 2, 3, 4, 5, 6])
+t2 = t1.reshape((1,6))
+print(t2.numpy()) #->
+"""
+[[1. 2. 3. 4. 5. 6.]]
+"""
+```
+
+#### `.expand(self, shape, *args) -> Tensor`
+
+Expands a tensor to a specified shape.
+
+```python
+t1 = Tensor([[1], [2], [3]])
+t2 = t1.expand(3, 4)
+print(t2.numpy()) #->
+"""
+[[1. 1. 1. 1.]
+ [2. 2. 2. 2.]
+ [3. 3. 3. 3.]]
+ 
 #### `.linear(weight:Tensor, bias:Optional[Tensor]=None)`
 
 Applies a linear transformation to the current tensor.
@@ -462,7 +488,6 @@
 ```python
 t = Tensor.randn(5,2)
 w = Tensor.randn(2,3)
-b = Tensor.randn(5,3)
 print(t.linear(w).numpy()) #->
 """
 [[ 1.5833756  -0.91409355 -0.84546614]
@@ -471,6 +496,7 @@
  [-2.797903    0.7940688   1.1311363 ]
  [ 1.8159602  -1.7854995  -1.2953657 ]]
 """
+b = Tensor.randn(5,3)
 print(t.linear(w, b).numpy()) #->
 """
 [[ 3.360947   -0.05869228 -1.0911431 ]
@@ -478,33 +504,5 @@
  [-0.19086033 -0.61030436 -1.898639  ]
  [-3.275361    0.4857852   1.0790952 ]
  [ 1.9292889  -1.3569635  -0.12129784]]
-=======
-
-#### `.reshape(self, shape, *args) -> Tensor`
-
-Reshapes a tensor to a new shape. New shape can't be of 0-dimension.
-
-```python
-t1 = Tensor([1, 2, 3, 4, 5, 6])
-t2 = t1.reshape((1,6))
-print(t2.numpy()) #->
-"""
-[[1. 2. 3. 4. 5. 6.]]
-"""
-```
-
-#### `.expand(self, shape, *args) -> Tensor`
-
-Expands a tensor to a specified shape.
-
-```python
-t1 = Tensor([[1], [2], [3]])
-t2 = t1.expand(3, 4)
-print(t2.numpy()) #->
-"""
-[[1. 1. 1. 1.]
- [2. 2. 2. 2.]
- [3. 3. 3. 3.]]
->>>>>>> bad2dfc0
-"""
-```+ """
+ ```