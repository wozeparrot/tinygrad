# [tensor.py](/tinygrad/tensor.py)

## class `Tensor`

```python
from tinygrad.tensor import Tensor
```

### Class Variables

#### `training: bool`

`False` by default. Set to `True` to enable training specific behavior on certain methods.

#### `no_grad: bool`

`False` by default. Set to `True` to disable the autograd engine and in turn the computation of gradients.

#### `default_type: DType`

`float32` by default. Controls the default data type of created tensors.

### Class Methods

#### `__init__(self, data: Union[int, float, list, LazyBuffer, np.ndarray], device:Optional[str]=None, dtype:Optional[DType]=None, requires_grad:Optional[bool]=None) -> Tensor`

Creates a new tensor from the given data.

- `dtype` is the data type of the tensor. If not specified, the default type is used.
- `device` is the device the tensor is on. If not specified, the default device is used.
- `requires_grad` is whether the tensor should be tracked for gradient computation.
    - `None` means that the gradient will be tracked if this tensor is put into an optimizer.

### Properties

#### `.device -> str`

A property that returns the device the tensor is on.

```python
t = Tensor([1, 2, 3], device="gpu")
print(t.device) #-> "GPU"
```

#### `.shape -> Tuple[int, ...]`

A property that returns the shape of the tensor.

```python
t = Tensor([[1, 2, 3], [4, 5, 6]])
print(t.shape) #-> (2, 3)
```

#### `.dtype -> DType`

A property that returns the data type of the tensor.

```python
from tinygrad.helpers import dtypes
t = Tensor([1, 2, 3], dtype=dtypes.int32)
print(t.dtype) #-> dtypes.int
```

### Static Methods

#### `Tensor.empty(*shape, **kwargs) -> Tensor`

Creates an empty tensor with the given shape.

You can pass in `dtype` and `device` keyword arguments to control the data type and device of the tensor.
Additionally, all other keyword arguments are passed to the constructor of the tensor.

```python
t = Tensor.empty(2, 3)
print(t.shape) #-> (2, 3)
```

#### `Tensor.manual_seed(seed=0)`

Sets the seed for random operations.

```python
Tensor.manual_seed(42)
print(Tensor._seed) #-> 42
```

#### `Tensor.rand(*shape, **kwargs) -> Tensor`

Creates a tensor with the given shape, filled with random values between the interval `[0, 1)`.

You can pass in `dtype` and `device` keyword arguments to control the data type and device of the tensor.
Additionally, all other keyword arguments are passed to the constructor of the tensor.

```python
Tensor.manual_seed(42)
t = Tensor.rand(2, 3)
print(t.numpy()) #->
"""
[[0.5053239  0.6522992  0.4013064 ]
 [0.04377532 0.57715255 0.02002954]]
"""
```

#### `Tensor.full(shape:Tuple[int, ...], fill_value, **kwargs) -> Tensor`

Creates a tensor with the given shape, filled with the given value.

You can pass in `dtype` and `device` keyword arguments to control the data type and device of the tensor.
Additionally, all other keyword arguments are passed to the constructor of the tensor.

```python
t = Tensor.full((2, 3), 42)
print(t.numpy()) #->
"""
[[42. 42. 42.]
 [42. 42. 42.]]
"""
```

#### `Tensor.zeros(*shape, **kwargs) -> Tensor`

Creates a tensor with the given shape, filled with zeros.

You can pass in `dtype` and `device` keyword arguments to control the data type and device of the tensor.
Additionally, all other keyword arguments are passed to the constructor of the tensor.

```python
t = Tensor.zeros(2, 3)
print(t.numpy()) #->
"""
[[0. 0. 0.]
 [0. 0. 0.]]
"""
```

#### `Tensor.ones(*shape, **kwargs) -> Tensor`

Creates a tensor with the given shape, filled with ones.

You can pass in `dtype` and `device` keyword arguments to control the data type and device of the tensor.
Additionally, all other keyword arguments are passed to the constructor of the tensor.

```python
t = Tensor.ones(2, 3)
print(t.numpy()) #->
"""
[[1. 1. 1.]
 [1. 1. 1.]]
"""
```

#### `Tensor.arange(start, stop=None, step=1, **kwargs) -> Tensor`

If `stop` is not specified, creates a tensor with the given shape, filled with values from `0` to `start` with the given step size.

If `stop` is specified, creates a tensor with the given shape, filled with values from `start` to `stop` with the given step size.

You can pass in `dtype` and `device` keyword arguments to control the data type and device of the tensor.
Additionally, all other keyword arguments are passed to the constructor of the tensor.

```python
t = Tensor.arange(5)
print(t.numpy()) #-> [0. 1. 2. 3. 4.]

t = Tensor.arange(5, 10)
print(t.numpy()) #-> [5. 6. 7. 8. 9.]

t = Tensor.arange(5, 10, 2)
print(t.numpy()) #-> [5. 7. 9.]
```

#### `Tensor.full_like(tensor, fill_value, dtype:Optional[DType]=None, **kwargs) -> Tensor`

Creates a tensor with the same shape as `tensor`, filled with the given value.
If `dtype` is not specified, the dtype of `tensor` is used.

You can pass in the `device` keyword argument to control device of the tensor.
Additionally, all other keyword arguments are passed to the constructor of the tensor.

```python
ot = Tensor.ones(2, 3)
t = Tensor.full_like(ot, 42)
print(t.numpy()) #->
"""
[[42. 42. 42.]
 [42. 42. 42.]]
"""
```

#### `Tensor.zeros_like(tensor, **kwargs) -> Tensor`

Creates a tensor with the same shape as `tensor`, filled with zeros.

You can pass in `dtype` and `device` keyword arguments to control the data type and device of the tensor.
Additionally, all other keyword arguments are passed to the constructor of the tensor.

```python
ot = Tensor.ones(2, 3)
t = Tensor.zeros_like(ot)
print(t.numpy()) #->
"""
[[0. 0. 0.]
 [0. 0. 0.]]
"""
```

#### `Tensor.ones_like(tensor, **kwargs) -> Tensor`

Creates a tensor with the same shape as `tensor`, filled with ones.

You can pass in `dtype` and `device` keyword arguments to control the data type and device of the tensor.
Additionally, all other keyword arguments are passed to the constructor of the tensor.

```python
ot = Tensor.zeros(2, 3)
t = Tensor.ones_like(ot)
print(t.numpy()) #->
"""
[[1. 1. 1.]
 [1. 1. 1.]]
"""
```

#### `Tensor.eye(dim:int, **kwargs) -> Tensor`

Creates an identity matrix of the given dimension.

You can pass in `dtype` and `device` keyword arguments to control the data type and device of the tensor.
Additionally, all other keyword arguments are passed to the constructor of the tensor.

```python
t = Tensor.eye(3)
print(t.numpy()) #->
"""
[[1. 0. 0.]
 [0. 1. 0.]
 [0. 0. 1.]]
"""
```

#### `Tensor.randn(*shape, dtype:Optional[DType]=None, **kwargs) -> Tensor`

Creates a tensor with the given shape, filled with random values from a normal distribution with mean `0` and standard deviation `1`.
If `dtype` is not specified, the default type is used.

You can pass in the `device` keyword argument to control device of the tensor.
Additionally, all other keyword arguments are passed to the constructor of the tensor.

```python
Tensor.manual_seed(42)
t = Tensor.randn(2, 3)
print(t.numpy()) #->
"""
[[-0.80423534 -1.1013225  -0.90952474]
 [ 1.2801555  -2.288294    0.7078166 ]]
"""
```

#### `Tensor.normal(*shape, mean=0.0, std=1.0, **kwargs) -> Tensor`

Creates a tensor with the given shape, filled with random values from a normal distribution with the given mean and standard deviation.

You can pass in `dtype` and `device` keyword arguments to control the data type and device of the tensor.
Additionally, all other keyword arguments are passed to the constructor of the tensor.

```python
Tensor.manual_seed(42)
t = Tensor.normal(2, 3, mean=10, std=2)
print(t.numpy()) #->
"""
[[ 8.391529   7.7973547  8.18095  ]
 [12.560311   5.423412  11.415633 ]]
"""
```

#### `Tensor.uniform(*shape, low=-1.0, high=1.0, **kwargs) -> Tensor`

Creates a tensor with the given shape, filled with random values from a uniform distribution with the given lower and upper bounds.

You can pass in `dtype` and `device` keyword arguments to control the data type and device of the tensor.
Additionally, all other keyword arguments are passed to the constructor of the tensor.

```python
Tensor.manual_seed(42)
t = Tensor.uniform(2, 3, low=2, high=10)
print(t.numpy()) #->
"""
[[6.042591  7.218394  5.210451 ]
 [2.3502026 6.6172204 2.1602364]]
"""
```

#### `Tensor.scaled_uniform(*shape, **kwargs) -> Tensor`

Creates a tensor with the given shape, filled with random values from a uniform distribution with a mean of zero and a standard deviation of `(prod(shape)**-0.5`.

You can pass in `dtype` and `device` keyword arguments to control the data type and device of the tensor.
Additionally, all other keyword arguments are passed to the constructor of the tensor.

```python
Tensor.manual_seed(42)
t = Tensor.scaled_uniform(2, 3)
print(t.numpy()) #->
"""
[[ 0.00434694  0.1243518  -0.080583  ]
 [-0.3725059   0.06299479 -0.39189425]]
"""
```

#### `Tensor.glorot_uniform(*shape, **kwargs) -> Tensor`

<https://www.tensorflow.org/api_docs/python/tf/keras/initializers/GlorotUniform>

You can pass in `dtype` and `device` keyword arguments to control the data type and device of the tensor.
Additionally, all other keyword arguments are passed to the constructor of the tensor.

```python
Tensor.manual_seed(42)
t = Tensor.glorot_uniform(2, 3)
print(t.numpy()) #->
"""
[[ 0.01166405  0.33367088 -0.21622688]
 [-0.99953824  0.16903277 -1.0515627 ]]
"""
```

#### `Tensor.kaiming_uniform(*shape, a:float = 0.01, **kwargs) -> Tensor`

<https://pytorch.org/docs/stable/_modules/torch/nn/init.html#kaiming_uniform_>

You can pass in `dtype` and `device` keyword arguments to control the data type and device of the tensor.
Additionally, all other keyword arguments are passed to the constructor of the tensor.

```python
Tensor.manual_seed(42)
t = Tensor.kaiming_uniform(2, 3)
print(t.numpy()) #->
"""
[[ 0.01505744  0.43074572 -0.27913368]
 [-1.2903337   0.2182095  -1.3574935 ]]
"""
```

#### `Tensor.kaiming_normal(*shape, a:float = 0.01, **kwargs) -> Tensor`

<https://pytorch.org/docs/stable/_modules/torch/nn/init.html#kaiming_normal_>

You can pass in `dtype` and `device` keyword arguments to control the data type and device of the tensor.
Additionally, all other keyword arguments are passed to the constructor of the tensor.

```python
Tensor.manual_seed(42)
t = Tensor.kaiming_normal(2, 3)
print(t.numpy()) #->
"""
[[-0.6566226  -0.8991811  -0.74258673]
 [ 1.0451903  -1.8682909   0.57790095]]
"""
```

### Methods

#### `.realize() -> Tensor`

Realizes all lazied computations for the tensor, then returns it.

```python
t = Tensor.zeros(2, 3) + 2
t.realize()
```

#### `.assign(self, x) -> Tensor`

Sets the underlying buffer of the tensor to the buffer of `x`.

When `self` is a disk tensor, this will instead write the buffer of `x` to the disk tensor.

```python
ot = Tensor.ones(2, 3)
t = Tensor.zeros(2, 3)
t.assign(ot)
print(t.numpy()) #->
"""
[[1. 1. 1.]
 [1. 1. 1.]]
"""
```

#### `.detach(self) -> Tensor`

Detaches the tensor from the autograd engine, then returns it.

```python
t = Tensor.zeros(2, 3) + 1
dt = t.detach()
```

#### `.numpy(self) -> np.ndarray`

Returns a numpy array of the tensor's data.

```python
t = Tensor.zeros(2, 3) + 1
print(t.numpy()) #->
"""
[[1. 1. 1.]
 [1. 1. 1.]]
"""
```

#### `.to_(self, device:str)`

Sets the device of the tensor to `device`.

The tensor must not be realized for this to work, otherwise use `.to`.

```python
t = Tensor.zeros(2, 3) + 1
t.to_("cpu")
print(t.device) #-> "cpu"
```

#### `.to(self, device:str) -> Tensor`

Moves the tensor to `device`. This does not happen immediately, but rather when the tensor is realized.

```python
t = Tensor.zeros(2, 3) + 1
t = t.to("cpu").realize()
print(t.device) #-> "CPU"
```

#### `.backward()`

Backpropagates the gradients through the computation graph.

<<<<<<< HEAD
#### `.linear(weight:Tensor, bias:Optional[Tensor]=None)`

Applies a linear transformation to the current tensor.

```python
x = Tensor.randn(128,20)
w = Tensor.randn(20,30)
b = Tensor.randn(128,30)
output = x.linear(w)
print(output)
output = x.linear(w, b)
print(output)
=======
```python
t = Tensor.zeros(2, 3, requires_grad=True) + 1
t.sum().backward()
print(t.grad.numpy()) #->
"""
[[1. 1. 1.]
 [1. 1. 1.]]
"""
>>>>>>> a2c16827
```<|MERGE_RESOLUTION|>--- conflicted
+++ resolved
@@ -434,20 +434,7 @@
 
 Backpropagates the gradients through the computation graph.
 
-<<<<<<< HEAD
-#### `.linear(weight:Tensor, bias:Optional[Tensor]=None)`
-
-Applies a linear transformation to the current tensor.
-
-```python
-x = Tensor.randn(128,20)
-w = Tensor.randn(20,30)
-b = Tensor.randn(128,30)
-output = x.linear(w)
-print(output)
-output = x.linear(w, b)
-print(output)
-=======
+
 ```python
 t = Tensor.zeros(2, 3, requires_grad=True) + 1
 t.sum().backward()
@@ -456,5 +443,15 @@
 [[1. 1. 1.]
  [1. 1. 1.]]
 """
->>>>>>> a2c16827
+```
+#### `.linear(weight:Tensor, bias:Optional[Tensor]=None)`
+
+Applies a linear transformation to the current tensor.
+
+```python
+t = Tensor.randn(128,20)
+w = Tensor.randn(20,30)
+b = Tensor.randn(128,30)
+print(t.linear(w).numpy())
+print(t.linear(w, b).numpy())
 ```