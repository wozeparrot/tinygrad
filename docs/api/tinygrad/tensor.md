--- conflicted
+++ resolved
@@ -51,27 +51,11 @@
 
 A property that returns the data type of the tensor.
 
-<<<<<<< HEAD
-### Methods
-
-#### `.realize() -> Tensor`
-
-Realizes all lazied computations for the tensor, then returns it.
-
-#### `.assign(self, x) -> Tensor`
-
-Sets the underlying buffer of the tensor to the buffer of `x`.
-
-When `self` is a disk tensor, this will instead write the buffer of `x` to the disk tensor.
-
-#### `.detach(self) -> Tensor`
-=======
 ```python
 from tinygrad.helpers import dtypes
 t = Tensor([1, 2, 3], dtype=dtypes.int32)
 print(t.dtype) #-> dtypes.int
 ```
->>>>>>> 3492ec93
 
 ### Static Methods
 
@@ -184,7 +168,7 @@
 #### `Tensor.full_like(tensor, fill_value, dtype:Optional[DType]=None, **kwargs) -> Tensor`
 
 Creates a tensor with the same shape as `tensor`, filled with the given value.
-If `dtype` is not specified, the `dtype` of `tensor` is used.
+If `dtype` is not specified, the dtype of `tensor` is used.
 
 You can pass in the `device` keyword argument to control device of the tensor.
 Additionally, all other keyword arguments are passed to the constructor of the tensor.
@@ -360,19 +344,6 @@
 You can pass in `dtype` and `device` keyword arguments to control the data type and device of the tensor.
 Additionally, all other keyword arguments are passed to the constructor of the tensor.
 
-<<<<<<< HEAD
-#### `.backward(self)`
-
-Backpropagates the gradients through the computation graph.
-
-#### `.reshape(self, shape, *args) -> Tensor`
-
-Reshapes a tensor to a new shape.
-
-#### `.expand(self, shape, *args) -> Tensor`
-
-Expands a tensor to a specified shape.
-=======
 ```python
 Tensor.manual_seed(42)
 t = Tensor.kaiming_normal(2, 3)
@@ -483,4 +454,31 @@
  [1. 1. 1.]]
 """
 ```
->>>>>>> 3492ec93
+
+#### `.reshape(self, shape, *args) -> Tensor`
+
+Reshapes a tensor to a new shape. New shape can't be of 0-dimension.
+
+```python
+t1 = Tensor([1, 2, 3, 4, 5, 6])
+t2 = t1.reshape((1,6))
+print(t2.numpy()) #->
+"""
+[[1. 2. 3. 4. 5. 6.]]
+"""
+```
+
+#### `.expand(self, shape, *args) -> Tensor`
+
+Expands a tensor to a specified shape.
+
+```python
+t1 = Tensor([[1], [2], [3]])
+t2 = t1.expand(3, 4)
+print(t2.numpy()) #->
+"""
+[[1. 1. 1. 1.]
+ [2. 2. 2. 2.]
+ [3. 3. 3. 3.]]
+"""
+```