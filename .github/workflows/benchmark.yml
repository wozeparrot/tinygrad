name: Benchmarks
env:
  # TODO: this rescheduling makes gpt2, mixtral and llama unjitted slower
  # TODO: very slow for llama 70B and resnet training 6 GPU
  CAPTURE_PROCESS_REPLAY: "1"
  ASSERT_PROCESS_REPLAY: "0"
  PYTHONPATH: .
  GH_TOKEN: ${{ secrets.GITHUB_TOKEN }}

on:
  push:
    branches:
      - master
      - update_benchmark
      - update_benchmark_staging
  workflow_dispatch:
    inputs:
      run_process_replay:
        description: "Run process replay tests"
        required: false
        default: false
        type: boolean

jobs:
  testmacbenchmark:
    name: Mac Benchmark
    env:
      # since sudo is required for usbgpu on macos, move the cache to a new location, as some of the files are owned by root
      PYTHONPYCACHEPREFIX: /tmp/tiny_python_pycache
    runs-on: [self-hosted, macOS]
    timeout-minutes: 20
    defaults:
      run:
        shell: bash -o pipefail {0}
    if: github.repository_owner == 'tinygrad'
    steps:
    - name: Checkout Code
      uses: actions/checkout@v4
    - name: Symlink models and datasets
      run: |
        mkdir -p weights
        ln -s ~/tinygrad/extra/disassemblers/applegpu extra/disassemblers/applegpu
        ln -s ~/tinygrad/weights/sd-v1-4.ckpt weights/sd-v1-4.ckpt
        ln -s ~/tinygrad/weights/bpe_simple_vocab_16e6.txt.gz weights/bpe_simple_vocab_16e6.txt.gz
        ln -s ~/tinygrad/weights/LLaMA weights/LLaMA
        ln -s ~/tinygrad/extra/datasets/cifar-10-python.tar.gz extra/datasets/cifar-10-python.tar.gz
    - name: setup staging db
      if: github.ref == 'refs/heads/update_benchmark_staging'
      run: |
        echo "CACHEDB=/tmp/staging.db" >> $GITHUB_ENV
        rm -f /tmp/staging.db /tmp/staging.db-shm /tmp/staging.db-wal
    - name: reset process replay
      run: python3.11 test/external/process_replay/reset.py
    - name: Run Stable Diffusion
      run: BENCHMARK_LOG=stable_diffusion JIT=1 python3.11 examples/stable_diffusion.py --fp16 --seed 0 --noshow --timing | tee sd.txt
    - name: Run Stable Diffusion without fp16
      run: BENCHMARK_LOG=stable_diffusion_fp32 JIT=1 python3.11 examples/stable_diffusion.py --seed 0 --noshow --timing | tee sd_no_fp16.txt
    - name: Run Stable Diffusion v2
      run: BENCHMARK_LOG=stable_diffusion_v2 JIT=1 python3.11 examples/sdv2.py --fp16 --seed 0 --noshow --timing | tee sdv2.txt
    # process replay can't capture this, the graph is too large
    - name: Run SDXL
      run: BENCHMARK_LOG=stable_diffusion_xl CAPTURE_PROCESS_REPLAY=0 JIT=1 python3.11 examples/sdxl.py --seed 0 --noshow --timing | tee sdxl.txt
    - name: Run model inference benchmark
      run: METAL=1 python3.11 test/external/external_model_benchmark.py
    - name: Test speed vs torch
      run: BIG=2 MPS=1 python3.11 test/test_speed_v_torch.py | tee torch_speed.txt
    - name: Test tensor cores
      run: METAL=1 python3.11 test/test_linearizer.py TestLinearizer.test_tensor_cores TestLinearizer.test_tensor_cores_emulation TestLinearizer.test_tensor_cores_padded TestLinearizer.test_tensor_cores_padded_uops
    - name: Test AMX tensor cores
      run: |
        DEBUG=2 CPU=1 AMX=1 python3.11 test/test_linearizer.py TestLinearizer.test_tensor_cores TestLinearizer.test_tensor_cores_emulation TestLinearizer.test_tensor_cores_padded TestLinearizer.test_tensor_cores_padded_uops
        DEBUG=2 LLVM=1 AMX=1 python3.11 test/test_linearizer.py TestLinearizer.test_tensor_cores TestLinearizer.test_tensor_cores_emulation TestLinearizer.test_tensor_cores_padded TestLinearizer.test_tensor_cores_padded_uops
    - name: Run Tensor Core GEMM (float)
      run: DEBUG=2 SHOULD_USE_TC=1 python3.11 extra/gemm/simple_matmul.py | tee matmul.txt
    - name: Run Tensor Core GEMM (half)
      run: DEBUG=2 SHOULD_USE_TC=1 HALF=1 python3.11 extra/gemm/simple_matmul.py | tee matmul_half.txt
    - name: Run Tensor Core GEMM (bfloat16)
      run: DEBUG=2 SHOULD_USE_TC=1 BFLOAT16=1 python3.11 extra/gemm/simple_matmul.py | tee matmul_bfloat16.txt
    - name: Fuzz Padded Tensor Core GEMM
      run: METAL=1 M_START=6 M_STOP=10 M_STEP=1 N_START=6 N_STOP=10 N_STEP=1 K_START=6 K_STOP=24 K_STEP=1 TC_OPT=2 DEBUG=2 python3.11 ./extra/gemm/fuzz_matmul.py
    - name: Run LLaMA
      run: |
        BENCHMARK_LOG=llama_nojit JIT=0 python3.11 examples/llama.py --gen 1 --prompt "Hello." --count 10 --temperature 0 --timing | tee llama_unjitted.txt
        BENCHMARK_LOG=llama JIT=1 python3.11 examples/llama.py --gen 1 --prompt "Hello." --count 10 --temperature 0 --timing | tee llama_jitted.txt
    - name: Run LLaMA with BEAM
      run: BENCHMARK_LOG=llama_beam JITBEAM=2 IGNORE_BEAM_CACHE=1 python3.11 examples/llama.py --gen 1 --prompt "Hello." --count 10 --temperature 0 --timing | tee llama_beam.txt
    - name: Run quantized LLaMA
      run: |
        BENCHMARK_LOG=llama_int8 python3.11 examples/llama.py --gen 1 --prompt "Hello." --count 10 --temperature 0 --timing --quantize int8 | tee llama_int8.txt
        BENCHMARK_LOG=llama_nf4 python3.11 examples/llama.py --gen 1 --prompt "Hello." --count 10 --temperature 0 --timing --quantize nf4 | tee llama_nf4.txt
    - name: Run quantized LLaMA3
      run: |
        BENCHMARK_LOG=llama3_int8 python3.11 examples/llama3.py --size 8B --temperature 0 --benchmark --quantize int8 | tee llama3_int8.txt
        BENCHMARK_LOG=llama3_nf4 python3.11 examples/llama3.py --size 8B --temperature 0 --benchmark --quantize nf4 | tee llama3_nf4.txt
    #- name: Run LLaMA 7B on 4 (virtual) GPUs
    #  run: python3.11 examples/llama.py --gen 1 --size 7B --shard 4 --prompt "Hello." --count 10 --temperature 0  --timing | tee llama_four_gpu.txt
    - name: Run GPT2
      run: |
        BENCHMARK_LOG=gpt2_nojit JIT=0 python3.11 examples/gpt2.py --prompt "Hello." --count 10 --temperature 0 --timing | tee gpt2_unjitted.txt
        BENCHMARK_LOG=gpt2 JIT=1 python3.11 examples/gpt2.py --prompt "Hello." --count 10 --temperature 0 --timing | tee gpt2_jitted.txt
    - name: Run GPT2 w HALF
      run: BENCHMARK_LOG=gpt2_half HALF=1 python3.11 examples/gpt2.py --count 10 --temperature 0 --timing | tee gpt2_half.txt
    - name: Run GPT2 w HALF/BEAM
      run: BENCHMARK_LOG=gpt2_half_beam HALF=1 JITBEAM=2 IGNORE_BEAM_CACHE=1 python3.11 examples/gpt2.py --count 10 --temperature 0 --timing | tee gpt2_half_beam.txt
    - name: Run OLMoE
      run: BENCHMARK_LOG=olmoe python3.11 examples/olmoe.py
    - name: Train MNIST
      run: time PYTHONPATH=. TARGET_EVAL_ACC_PCT=96.0 python3.11 examples/beautiful_mnist.py | tee beautiful_mnist.txt
    - name: Run 10 CIFAR training steps
      run: BENCHMARK_LOG=cifar_10steps JIT=1 STEPS=10 python3.11 examples/hlb_cifar10.py | tee train_cifar.txt
    - name: Run 10 CIFAR training steps w HALF
      run: BENCHMARK_LOG=cifar_10steps_half JIT=2 STEPS=10 DEFAULT_FLOAT=HALF python3.11 examples/hlb_cifar10.py | tee train_cifar_half.txt
    #- name: Run 10 CIFAR training steps w BF16
    #  run: STEPS=10 DEFAULT_FLOAT=BFLOAT16 python3.11 examples/hlb_cifar10.py | tee train_cifar_bf16.txt
    - name: Run 10 CIFAR training steps w winograd
<<<<<<< HEAD
      run: BENCHMARK_LOG=cifar_10steps_wino JIT=1 WINO=1 STEPS=10 python3.11 examples/hlb_cifar10.py | tee train_cifar_wino.txt
=======
      run: JIT=1 WINO=1 STEPS=10 python3.11 examples/hlb_cifar10.py | tee train_cifar_wino.txt
    - name: UsbGPU boot time
      run: sudo -E PYTHONPATH=. DEBUG=2 AM_RESET=1 AMD=1 AMD_IFACE=USB time python3.11 test/test_tiny.py TestTiny.test_plus
    - name: UsbGPU tiny tests
      run: sudo -E PYTHONPATH=. AMD=1 AMD_IFACE=USB python3.11 test/test_tiny.py
    - name: UsbGPU copy speeds
      run: sudo -E PYTHONPATH=. AMD=1 AMD_IFACE=USB python3.11 test/external/external_test_usb_asm24.py TestDevCopySpeeds
>>>>>>> 7bc4864b
    - uses: actions/upload-artifact@v4
      with:
        name: Speed (Mac)
        path: |
          onnx_inference_speed.csv
          torch_speed.txt
          llama_unjitted.txt
          llama_jitted.txt
          llama_beam.txt
          llama_int8.txt
          llama_nf4.txt
          llama3_int8.txt
          llama3_nf4.txt
          llama_four_gpu.txt
          gpt2_unjitted.txt
          gpt2_jitted.txt
          gpt2_half.txt
          gpt2_half_beam.txt
          matmul.txt
          matmul_half.txt
          matmul_bfloat16.txt
          sd.txt
          sd_no_fp16.txt
          sdv2.txt
          sdxl.txt
          beautiful_mnist.txt
          train_cifar.txt
          train_cifar_half.txt
          train_cifar_bf16.txt
          train_cifar_wino.txt
    - name: Run process replay tests
      run: cp test/external/process_replay/process_replay.py ./process_replay.py && git fetch origin master && git -c advice.detachedHead=false checkout origin/master && PYTHONPATH=. python3.11 process_replay.py

  testnvidiabenchmark:
    name: tinybox green Benchmark
    runs-on: [self-hosted, Linux, tinyboxgreen]
    timeout-minutes: 30
    defaults:
      run:
        shell: bash -o pipefail {0}
    if: github.repository_owner == 'tinygrad'
    steps:
    - name: Checkout Code
      uses: actions/checkout@v4
    - name: Print nvidia-smi
      run: nvidia-smi
    - name: Symlink models and datasets
      run: |
        mkdir -p weights
        ln -s ~/tinygrad/weights/LLaMA weights/LLaMA
        ln -s /raid/weights/mixtral-8x7b-32kseqlen weights/mixtral-8x7b-32kseqlen
        ln -s /raid/weights/LLaMA-2 weights/LLaMA-2
        ln -s /raid/weights/LLaMA-3 weights/LLaMA-3
        mkdir -p extra/datasets
        ln -s /raid/datasets/imagenet extra/datasets/imagenet
    - name: setup staging db
      if: github.ref == 'refs/heads/update_benchmark_staging'
      run: |
        echo "CACHEDB=/tmp/staging.db" >> $GITHUB_ENV
        rm -f /tmp/staging.db /tmp/staging.db-shm /tmp/staging.db-wal
    - name: reset process replay
      run: test/external/process_replay/reset.py
    - name: Run model inference benchmark
      run: NV=1 CAPTURE_PROCESS_REPLAY=0 NOCLANG=1 python3 test/external/external_model_benchmark.py
    - name: Test speed vs torch
      run: NV=1 CAPTURE_PROCESS_REPLAY=0 HALF=1 BIG=2 TORCHCUDA=1 python3 test/test_speed_v_torch.py | tee torch_speed.txt
    - name: Test speed vs theoretical
      run: NV=1 IGNORE_BEAM_CACHE=1 BEAM_DEBUG=1 DEBUG=1 python -m pytest -rA test/external/speed_v_theoretical.py --durations=20
    - name: Test benchmark allreduce
      run: NV=1 python test/external/external_benchmark_multitensor_allreduce.py
    - name: Test tensor cores
      run: |
        NV=1 ALLOW_TF32=1 python3 test/test_linearizer.py TestLinearizer.test_tensor_cores TestLinearizer.test_tensor_cores_emulation TestLinearizer.test_tensor_cores_padded TestLinearizer.test_tensor_cores_padded_uops
        PTX=1 ALLOW_TF32=1 NV=1 python3 test/test_linearizer.py TestLinearizer.test_tensor_cores TestLinearizer.test_tensor_cores_emulation TestLinearizer.test_tensor_cores_padded TestLinearizer.test_tensor_cores_padded_uops
    - name: Run Tensor Core GEMM (CUDA)
      run: |
        CUDA=1 SHOULD_USE_TC=1 HALF=1 DEBUG=2 python3 extra/gemm/simple_matmul.py | tee matmul.txt
        CUDA=1 SHOULD_USE_TC=1 BFLOAT16=1 DEBUG=2 python3 extra/gemm/simple_matmul.py | tee matmul_bfloat16.txt
        CUDA=1 SHOULD_USE_TC=1 ALLOW_TF32=1 DEBUG=2 ATOL=2e-2 python3 extra/gemm/simple_matmul.py | tee matmul_tf32.txt
    - name: Run Tensor Core GEMM (PTX)
      run: NV=1 PTX=1 SHOULD_USE_TC=1 HALF=1 DEBUG=2 python3 extra/gemm/simple_matmul.py | tee matmul_ptx.txt
    - name: Run Tensor Core GEMM (NV)
      run: NV=1 SHOULD_USE_TC=1 HALF=1 DEBUG=2 python3 extra/gemm/simple_matmul.py | tee matmul_nv.txt
    - name: Test NV=1
      run: DEBUG=2 NV=1 python -m pytest -rA test/test_tiny.py
    - name: Test CUDA=1
      run: DEBUG=2 CUDA=1 python -m pytest -rA test/test_tiny.py
    - name: Run Stable Diffusion
      run: BENCHMARK_LOG=stable_diffusion NV=1 python3 examples/stable_diffusion.py --fp16 --seed 0 --noshow --timing | tee sd.txt
    - name: Run SDXL
      run: BENCHMARK_LOG=stable_diffusion_xl CAPTURE_PROCESS_REPLAY=0 NV=1 CAPTURE_PROCESS_REPLAY=0 python3 examples/sdxl.py --seed 0 --noshow --timing | tee sdxl.txt
    - name: Run LLaMA
      run: |
        BENCHMARK_LOG=llama_nojit NV=1 JIT=0 python3 examples/llama.py --gen 1 --prompt "Hello." --count 10 --temperature 0 --timing | tee llama_unjitted.txt
        BENCHMARK_LOG=llama NV=1 JIT=1 python3 examples/llama.py --gen 1 --prompt "Hello." --count 10 --temperature 0 --timing | tee llama_jitted.txt
    - name: Run LLaMA with BEAM
      run: BENCHMARK_LOG=llama_beam NV=1 JITBEAM=2 IGNORE_BEAM_CACHE=1 python3 examples/llama.py --gen 1 --prompt "Hello." --count 10 --temperature 0 --timing | tee llama_beam.txt
    # - name: Run LLaMA 7B on 4 GPUs
    #   run: NV=1 CAPTURE_PROCESS_REPLAY=0 python3 examples/llama.py --gen 1 --size 7B --shard 4 --prompt "Hello." --count 10 --temperature 0  --timing | tee llama_four_gpu.txt
    # - name: Run LLaMA 7B on 6 GPUs
    #   run: NV=1 CAPTURE_PROCESS_REPLAY=0 python3 examples/llama.py --gen 1 --size 7B --shard 6 --prompt "Hello." --count 10 --temperature 0  --timing | tee llama_six_gpu.txt
    - name: Run LLaMA-3 8B BEAM
      run: BENCHMARK_LOG=llama3_beam NV=1 JITBEAM=2 IGNORE_BEAM_CACHE=1 python3 examples/llama3.py --size 8B --model weights/LLaMA-3/8B-SF-DPO/ --benchmark --temperature 0 | tee llama3_beam.txt
    - name: Run LLaMA-3 8B on 4 GPUs with BEAM
      run: BENCHMARK_LOG=llama3_beam_4gpu NV=1 JITBEAM=2 IGNORE_BEAM_CACHE=1 CAPTURE_PROCESS_REPLAY=0 python3 examples/llama3.py --size 8B --shard 4 --model weights/LLaMA-3/8B-SF-DPO/ --benchmark --temperature 0 | tee llama3_four_gpu.txt
    # - name: Run LLaMA-3 8B on 6 GPUs
    #   run: NV=1 CAPTURE_PROCESS_REPLAY=0 python3 examples/llama3.py --size 8B --shard 6 --model weights/LLaMA-3/8B-SF-DPO/ --benchmark --temperature 0 | tee llama3_six_gpu.txt
    # - name: Run LLaMA-2 70B
    #   run: NV=1 CAPTURE_PROCESS_REPLAY=0 MAX_CONTEXT=256 python3 examples/llama.py --gen 2 --size 70B --shard 6 --prompt "Hello." --count 10 --temperature 0  --timing | tee llama_2_70B.txt
    - name: Run Mixtral 8x7B
      run: time BENCHMARK_LOG=mixtral NV=1 CAPTURE_PROCESS_REPLAY=0 python3 examples/mixtral.py --temperature 0 --count 10 --timing | tee mixtral.txt
    - name: Run GPT2
      run: |
        BENCHMARK_LOG=gpt2_nojit NV=1 JIT=0 python3 examples/gpt2.py --prompt "Hello." --count 10 --temperature 0 --timing | tee gpt2_unjitted.txt
        BENCHMARK_LOG=gpt2 NV=1 JIT=1 python3 examples/gpt2.py --prompt "Hello." --count 10 --temperature 0 --timing | tee gpt2_jitted.txt
    - name: Run GPT2 w HALF
      run: BENCHMARK_LOG=gpt2_half NV=1 HALF=1 python3 examples/gpt2.py --count 10 --temperature 0 --timing | tee gpt2_half.txt
    - name: Run GPT2 w HALF/BEAM
      run: BENCHMARK_LOG=gpt2_half_beam NV=1 HALF=1 JITBEAM=2 IGNORE_BEAM_CACHE=1 python3 examples/gpt2.py --count 10 --temperature 0 --timing | tee gpt2_half_beam.txt
    - uses: actions/upload-artifact@v4
      with:
        name: Speed (NVIDIA)
        path: |
          onnx_inference_speed.csv
          torch_speed.txt
          matmul.txt
          matmul_bfloat16.txt
          matmul_tf32.txt
          matmul_ptx.txt
          matmul_nv.txt
          sd.txt
          sdxl.txt
          llama_unjitted.txt
          llama_jitted.txt
          llama_beam.txt
          llama3_beam.txt
          llama3_four_gpu.txt
          llama3_six_gpu.txt
          llama_2_70B.txt
          mixtral.txt
          gpt2_unjitted.txt
          gpt2_jitted.txt
          gpt2_half.txt
          gpt2_half_beam.txt
    - name: Run process replay tests
      run: cp test/external/process_replay/process_replay.py ./process_replay.py && git fetch origin master && git -c advice.detachedHead=false checkout origin/master && PYTHONPATH=. python3 process_replay.py

  testmorenvidiabenchmark:
    name: tinybox green Training Benchmark
    runs-on: [self-hosted, Linux, tinyboxgreen]
    timeout-minutes: 20
    defaults:
      run:
        shell: bash -o pipefail {0}
    if: github.repository_owner == 'tinygrad'
    steps:
    - name: Checkout Code
      uses: actions/checkout@v4
    - name: Symlink models and datasets
      run: |
        mkdir -p weights
        ln -s ~/tinygrad/weights/bpe_simple_vocab_16e6.txt.gz weights/bpe_simple_vocab_16e6.txt.gz
        ln -s ~/tinygrad/weights/LLaMA weights/LLaMA
        ln -s ~/tinygrad/extra/datasets/cifar-10-python.tar.gz extra/datasets/cifar-10-python.tar.gz
        ln -s /raid/weights/mixtral-8x7b-32kseqlen weights/mixtral-8x7b-32kseqlen
        ln -s /raid/weights/LLaMA-2 weights/LLaMA-2
        mkdir -p extra/datasets
        ln -s /raid/datasets/imagenet extra/datasets/imagenet
    - name: setup staging db
      if: github.ref == 'refs/heads/update_benchmark_staging'
      run: |
        echo "CACHEDB=/tmp/staging.db" >> $GITHUB_ENV
        rm -f /tmp/staging.db /tmp/staging.db-shm /tmp/staging.db-wal
    - name: reset process replay
      run: test/external/process_replay/reset.py
    - name: Fuzz Padded Tensor Core GEMM (NV)
      run: NV=1 M_START=12 M_STOP=20 M_STEP=1 N_START=6 N_STOP=10 N_STEP=1 K_START=28 K_STOP=36 K_STEP=1 HALF=1 TC_OPT=2 python3 ./extra/gemm/fuzz_matmul.py
    - name: Fuzz Padded Tensor Core GEMM (PTX)
      run: NV=1 PTX=1 M_START=12 M_STOP=20 M_STEP=1 N_START=6 N_STOP=10 N_STEP=1 K_START=28 K_STOP=36 K_STEP=1 HALF=1 TC_OPT=2 python3 ./extra/gemm/fuzz_matmul.py
    - name: Train MNIST
      run: time PYTHONPATH=. NV=1 TARGET_EVAL_ACC_PCT=96.0 python3 examples/beautiful_mnist.py | tee beautiful_mnist.txt
    - name: Run 10 CIFAR training steps
      run: BENCHMARK_LOG=cifar_10steps NV=1 STEPS=10 python3 examples/hlb_cifar10.py | tee train_cifar.txt
    - name: Run 10 CIFAR training steps w HALF
      run: BENCHMARK_LOG=cifar_10steps_half NV=1 STEPS=10 DEFAULT_FLOAT=HALF python3 examples/hlb_cifar10.py | tee train_cifar_half.txt
    - name: Run 10 CIFAR training steps w BF16
      run: BENCHMARK_LOG=cifar_10steps_bf16 NV=1 STEPS=10 DEFAULT_FLOAT=BFLOAT16 python3 examples/hlb_cifar10.py | tee train_cifar_bf16.txt
    - name: Run 10 CIFAR training steps w winograd
      run: BENCHMARK_LOG=cifar_10steps_half_wino NV=1 CAPTURE_PROCESS_REPLAY=0 WINO=1 STEPS=10 DEFAULT_FLOAT=HALF python3 examples/hlb_cifar10.py | tee train_cifar_wino.txt
    - name: Run full CIFAR training w 1 GPU
      run: time BENCHMARK_LOG=cifar NV=1 DEFAULT_FLOAT=HALF LATEWINO=1 STEPS=1000 TARGET_EVAL_ACC_PCT=93.2 python3 examples/hlb_cifar10.py | tee train_cifar_one_gpu.txt
    - name: Run full CIFAR training steps w 6 GPUS
      run: time BENCHMARK_LOG=cifar_6gpu CAPTURE_PROCESS_REPLAY=0 NV=1 DEFAULT_FLOAT=HALF STEPS=350 BS=1536 GPUS=6 TARGET_EVAL_ACC_PCT=93.2 python3 examples/hlb_cifar10.py | tee train_cifar_six_gpu.txt
    - name: Run MLPerf resnet eval on training data
      run: time BENCHMARK_LOG=resnet_eval NV=1 MODEL=resnet python3 examples/mlperf/model_eval.py
    - name: Run 10 MLPerf ResNet50 training steps (1 gpu)
      run: BENCHMARK_LOG=resnet_10steps NV=1 DEFAULT_FLOAT=HALF BENCHMARK=10 BS=256 GPUS=1 MODEL=resnet python3 examples/mlperf/model_train.py | tee train_resnet_one_gpu.txt
    - name: Run 10 MLPerf ResNet50 training steps (6 gpu)
      run: BENCHMARK_LOG=resnet_10steps_6gpu NV=1 CAPTURE_PROCESS_REPLAY=0 DEFAULT_FLOAT=HALF BENCHMARK=10 BS=1536 GPUS=6 MODEL=resnet python3 examples/mlperf/model_train.py | tee train_resnet.txt
    - name: Run 10 MLPerf Bert training steps (6 gpu)
      # TODO: remove BERT_LAYERS once scheduler is fast
<<<<<<< HEAD
      run: BENCHMARK_LOG=bert_10steps_6gpu NV=1 CAPTURE_PROCESS_REPLAY=0 DEFAULT_FLOAT=HALF BENCHMARK=10 BS=66 GPUS=6 BERT_LAYERS=2 MODEL=bert python3 examples/mlperf/model_train.py | tee train_bert.txt
=======
      run: NV=1 CAPTURE_PROCESS_REPLAY=0 DEFAULT_FLOAT=HALF BENCHMARK=10 BS=66 GPUS=6 BERT_LAYERS=2 FUSE_ARANGE=1 FUSE_ARANGE_UINT=0 MODEL=bert python3 examples/mlperf/model_train.py | tee train_bert.txt
>>>>>>> 7bc4864b
    - uses: actions/upload-artifact@v4
      with:
        name: Speed (NVIDIA Training)
        path: |
          beautiful_mnist.txt
          train_cifar.txt
          train_cifar_half.txt
          train_cifar_bf16.txt
          train_cifar_wino.txt
          train_cifar_one_gpu.txt
          train_cifar_six_gpu.txt
          train_resnet.txt
          train_resnet_one_gpu.txt
          train_bert.txt
    - name: Run process replay tests
      run: cp test/external/process_replay/process_replay.py ./process_replay.py && git fetch origin master && git -c advice.detachedHead=false checkout origin/master && PYTHONPATH=. python3 process_replay.py

  testamdbenchmark:
    name: tinybox red Benchmark
    runs-on: [self-hosted, Linux, tinybox]
    timeout-minutes: 20
    defaults:
      run:
        shell: bash -o pipefail {0}
    if: github.repository_owner == 'tinygrad'
    steps:
    - name: Checkout Code
      uses: actions/checkout@v4
    - name: Insert amdgpu
      run: sudo modprobe amdgpu
    - name: Symlink models and datasets
      run: |
        mkdir -p weights
        ln -s ~/tinygrad/weights/bpe_simple_vocab_16e6.txt.gz weights/bpe_simple_vocab_16e6.txt.gz
        ln -s ~/tinygrad/weights/LLaMA weights/LLaMA
        ln -s ~/tinygrad/extra/datasets/cifar-10-python.tar.gz extra/datasets/cifar-10-python.tar.gz
        ln -s /raid/weights/mixtral-8x7b-32kseqlen weights/mixtral-8x7b-32kseqlen
        ln -s /raid/weights/LLaMA-2 weights/LLaMA-2
        ln -s /raid/weights/LLaMA-3 weights/LLaMA-3
        mkdir -p extra/datasets
        ln -s /raid/datasets/imagenet extra/datasets/imagenet
    - name: setup staging db
      if: github.ref == 'refs/heads/update_benchmark_staging'
      run: |
        echo "CACHEDB=/tmp/staging.db" >> $GITHUB_ENV
        rm -f /tmp/staging.db /tmp/staging.db-shm /tmp/staging.db-wal
    - name: reset process replay
      run: test/external/process_replay/reset.py
    - name: setup perflevel
      run: |
        examples/mlperf/training_submission_v4.1/tinycorp/benchmarks/bert/implementations/tinybox_red/setup.sh
        rocm-smi
    - name: Show off tinybox
      run: /opt/rocm/bin/rocm-bandwidth-test
    # TODO: unstable on AMD
    #- name: Run model inference benchmark
    #  run: LD_PRELOAD="/opt/rocm/lib/libhsa-runtime64.so" HSA=1 NOCLANG=1 python3 test/external/external_model_benchmark.py
    # TODO: unstable on AMD
    #- name: Test speed vs torch
    #  run: |
    #    python3 -c "import torch; print(torch.__version__)"
    #    LD_PRELOAD="/opt/rocm/lib/libhsa-runtime64.so" HSA=1 BIG=2 TORCHCUDA=1 python3 test/test_speed_v_torch.py | tee torch_speed.txt
    - name: Test speed vs theoretical
      run: AMD=1 IGNORE_BEAM_CACHE=1 BEAM_DEBUG=1 DEBUG=1 python -m pytest -rA test/external/speed_v_theoretical.py --durations=20
    - name: Test tensor cores
      run: |
        AMD=1 python3 test/test_linearizer.py TestLinearizer.test_tensor_cores TestLinearizer.test_tensor_cores_emulation TestLinearizer.test_tensor_cores_padded_amd TestLinearizer.test_tensor_cores_padded_uops
        AMD=1 AMD_LLVM=1 python3 test/test_linearizer.py TestLinearizer.test_tensor_cores TestLinearizer.test_tensor_cores_emulation TestLinearizer.test_tensor_cores_padded_amd TestLinearizer.test_tensor_cores_padded_uops
        AMD=1 SHOULD_USE_TC=1 BFLOAT16=1 DEBUG=2 python3 extra/gemm/simple_matmul.py
    - name: Run Tensor Core GEMM (AMD)
      run: AMD=1 SHOULD_USE_TC=1 HALF=1 DEBUG=2 ATOL=2e-2 python3 extra/gemm/simple_matmul.py | tee matmul_amd.txt
    - name: Test AMD=1
      run: DEBUG=2 AMD=1 python -m pytest -rA test/test_tiny.py
    - name: Test HIP=1
      run: DEBUG=2 HIP=1 python -m pytest -rA test/test_tiny.py
    # TODO: AMD compiler bug causes this to fail
    #- name: Fuzz Padded Tensor Core GEMM
    #  run: HSA=1 M_START=12 M_STOP=20 M_STEP=1 N_START=12 N_STOP=20 N_STEP=1 K_START=28 K_STOP=36 K_STEP=1 HALF=1 TC_OPT=2 DEBUG=2 python3 ./extra/gemm/fuzz_matmul.py
    - name: Remove amdgpu
      run: sleep 10 && sudo rmmod amdgpu # sleep a bit to let the driver unload the prev pid.
    - name: Test AM cold start time
      run: time AMD=1 AM_RESET=1 python3 test/test_tiny.py TestTiny.test_plus
    - name: Test AM warm start time
      run: time AMD=1 python3 test/test_tiny.py TestTiny.test_plus
    - name: Run Stable Diffusion
      run: BENCHMARK_LOG=stable_diffusion AMD=1 python3 examples/stable_diffusion.py --fp16 --seed 0 --noshow --timing | tee sd.txt
    - name: Run SDXL
      run: BENCHMARK_LOG=stable_diffusion_xl CAPTURE_PROCESS_REPLAY=0 AMD=1 python3 examples/sdxl.py --seed 0 --noshow --timing | tee sdxl.txt
    - name: Run LLaMA 7B
      run: |
        BENCHMARK_LOG=llama_nojit AMD=1 JIT=0 python3 examples/llama.py --gen 1 --prompt "Hello." --count 10 --temperature 0 --timing | tee llama_unjitted.txt
        BENCHMARK_LOG=llama AMD=1 JIT=1 python3 examples/llama.py --gen 1 --prompt "Hello." --count 10 --temperature 0 --timing | tee llama_jitted.txt
    - name: Run LLaMA 7B with BEAM
      run: BENCHMARK_LOG=llama_beam AMD=1 JITBEAM=2 IGNORE_BEAM_CACHE=1 python3 examples/llama.py --gen 1 --prompt "Hello." --count 10 --temperature 0 --timing | tee llama_beam.txt
    # - name: Run LLaMA 7B on 4 GPUs
    #   run: AMD=1 CAPTURE_PROCESS_REPLAY=0 python3 examples/llama.py --gen 1 --size 7B --shard 4 --prompt "Hello." --count 10 --temperature 0  --timing | tee llama_four_gpu.txt
    # - name: Run LLaMA 7B on 6 GPUs
    #   run: AMD=1 CAPTURE_PROCESS_REPLAY=0 python3 examples/llama.py --gen 1 --size 7B --shard 6 --prompt "Hello." --count 10 --temperature 0  --timing | tee llama_six_gpu.txt
    - name: Run LLaMA-3 8B BEAM
      run: BENCHMARK_LOG=llama3_beam AMD=1 JITBEAM=2 IGNORE_BEAM_CACHE=1 python3 examples/llama3.py --size 8B --model weights/LLaMA-3/8B-SF-DPO/ --benchmark --temperature 0 | tee llama3_beam.txt
    - name: Run LLaMA-3 8B on 4 GPUs with BEAM
      run: BENCHMARK_LOG=llama3_beam_4gpu AMD=1 JITBEAM=2 IGNORE_BEAM_CACHE=1 CAPTURE_PROCESS_REPLAY=0 python3 examples/llama3.py --size 8B --shard 4 --model weights/LLaMA-3/8B-SF-DPO/ --benchmark --temperature 0 | tee llama3_four_gpu.txt
    # - name: Run LLaMA-3 8B on 6 GPUs
    #   run: AMD=1 CAPTURE_PROCESS_REPLAY=0 python3 examples/llama3.py --size 8B --shard 6 --model weights/LLaMA-3/8B-SF-DPO/ --benchmark --temperature 0 | tee llama3_six_gpu.txt
    - name: Restore amdgpu
      run: sudo modprobe amdgpu
    # - name: Run LLaMA-2 70B
    #   run: AMD=1 CAPTURE_PROCESS_REPLAY=0 python3 examples/llama.py --gen 2 --size 70B --shard 6 --prompt "Hello." --count 10 --temperature 0  --timing | tee llama_2_70B.txt
    - name: Run Mixtral 8x7B
      run: time BENCHMARK_LOG=mixtral AMD=1 python3 examples/mixtral.py --temperature 0 --count 10 --timing | tee mixtral.txt
    - name: Run GPT2
      run: |
        BENCHMARK_LOG=gpt2_nojit AMD=1 JIT=0 python3 examples/gpt2.py --prompt "Hello." --count 10 --temperature 0 --timing | tee gpt2_unjitted.txt
        BENCHMARK_LOG=gpt2 AMD=1 JIT=1 python3 examples/gpt2.py --prompt "Hello." --count 10 --temperature 0 --timing | tee gpt2_jitted.txt
    - name: Run GPT2 w HALF
      run: BENCHMARK_LOG=gpt2_half AMD=1 HALF=1 python3 examples/gpt2.py --count 10 --temperature 0 --timing | tee gpt2_half.txt
    - name: Run GPT2 w HALF/BEAM
      run: BENCHMARK_LOG=gpt2_half_beam AMD=1 HALF=1 JITBEAM=2 IGNORE_BEAM_CACHE=1 python3 examples/gpt2.py --count 10 --temperature 0 --timing | tee gpt2_half_beam.txt
    - uses: actions/upload-artifact@v4
      with:
        name: Speed (AMD)
        path: |
          onnx_inference_speed.csv
          torch_speed.txt
          llama_unjitted.txt
          llama_jitted.txt
          llama_beam.txt
          llama3_beam.txt
          llama3_four_gpu.txt
          llama3_six_gpu.txt
          llama_2_70B.txt
          gpt2_unjitted.txt
          gpt2_jitted.txt
          gpt2_half.txt
          gpt2_half_beam.txt
          matmul.txt
          matmul_amd.txt
          sd.txt
          sdxl.txt
          mixtral.txt
    - name: Run process replay tests
      run: cp test/external/process_replay/process_replay.py ./process_replay.py && git fetch origin master && git -c advice.detachedHead=false checkout origin/master && PYTHONPATH=. python3 process_replay.py

  testmoreamdbenchmark:
    name: tinybox red Training Benchmark
    runs-on: [self-hosted, Linux, tinybox]
    timeout-minutes: 30
    defaults:
      run:
        shell: bash -o pipefail {0}
    if: github.repository_owner == 'tinygrad'
    steps:
    - name: Checkout Code
      uses: actions/checkout@v4
    - name: Remove amdgpu
      run: sudo rmmod amdgpu || true
    - name: Symlink models and datasets
      run: |
        mkdir -p weights
        ln -s ~/tinygrad/weights/bpe_simple_vocab_16e6.txt.gz weights/bpe_simple_vocab_16e6.txt.gz
        ln -s ~/tinygrad/weights/LLaMA weights/LLaMA
        ln -s ~/tinygrad/extra/datasets/cifar-10-python.tar.gz extra/datasets/cifar-10-python.tar.gz
        ln -s /raid/weights/mixtral-8x7b-32kseqlen weights/mixtral-8x7b-32kseqlen
        ln -s /raid/weights/LLaMA-2 weights/LLaMA-2
        mkdir -p extra/datasets
        ln -s /raid/datasets/imagenet extra/datasets/imagenet
    - name: setup staging db
      if: github.ref == 'refs/heads/update_benchmark_staging'
      run: |
        echo "CACHEDB=/tmp/staging.db" >> $GITHUB_ENV
        rm -f /tmp/staging.db /tmp/staging.db-shm /tmp/staging.db-wal
    - name: reset process replay
      run: test/external/process_replay/reset.py
    - name: Train MNIST
      run: time PYTHONPATH=. AMD=1 TARGET_EVAL_ACC_PCT=96.0 python3 examples/beautiful_mnist.py | tee beautiful_mnist.txt
    - name: Run 10 CIFAR training steps
      run: BENCHMARK_LOG=cifar_10steps AMD=1 STEPS=10 python3 examples/hlb_cifar10.py | tee train_cifar.txt
    - name: Run 10 CIFAR training steps w HALF
      run: BENCHMARK_LOG=cifar_10steps_half AMD=1 STEPS=10 DEFAULT_FLOAT=HALF python3 examples/hlb_cifar10.py | tee train_cifar_half.txt
    - name: Run 10 CIFAR training steps w BF16
      run: BENCHMARK_LOG=cifar_10steps_bf16 AMD=1 STEPS=10 DEFAULT_FLOAT=BFLOAT16 python3 examples/hlb_cifar10.py | tee train_cifar_bf16.txt
    - name: Run 10 CIFAR training steps w winograd
      run: BENCHMARK_LOG=cifar_10steps_half_wino AMD=1 WINO=1 STEPS=10 DEFAULT_FLOAT=HALF python3 examples/hlb_cifar10.py | tee train_cifar_wino.txt
    - name: Run full CIFAR training w 1 GPU
      run: time BENCHMARK_LOG=cifar AMD=1 DEFAULT_FLOAT=HALF LATEWINO=1 STEPS=1000 TARGET_EVAL_ACC_PCT=93.2 python3 examples/hlb_cifar10.py | tee train_cifar_one_gpu.txt
    - name: Run full CIFAR training steps w 6 GPUS
      run: time BENCHMARK_LOG=cifar_6gpu AMD=1 DEFAULT_FLOAT=HALF STEPS=350 BS=1536 GPUS=6 TARGET_EVAL_ACC_PCT=93.2 python3 examples/hlb_cifar10.py | tee train_cifar_six_gpu.txt
    - name: Run MLPerf resnet eval
      run: time BENCHMARK_LOG=resnet_eval AMD=1 MODEL=resnet python3 examples/mlperf/model_eval.py
    - name: Run 10 MLPerf ResNet50 training steps (1 gpu)
      run: BENCHMARK_LOG=resnet_10steps AMD=1 DEFAULT_FLOAT=HALF BENCHMARK=10 BS=256 GPUS=1 MODEL=resnet python3 examples/mlperf/model_train.py | tee train_resnet_one_gpu.txt
    - name: Run 10 MLPerf ResNet50 training steps (6 gpu)
      run: BENCHMARK_LOG=resnet_10steps_6gpu AMD=1 CAPTURE_PROCESS_REPLAY=0 DEFAULT_FLOAT=HALF BENCHMARK=10 BS=1536 GPUS=6 MODEL=resnet python3 examples/mlperf/model_train.py | tee train_resnet.txt
    - name: Run 10 MLPerf Bert training steps (6 gpu)
      # TODO: remove BERT_LAYERS once scheduler is fast
<<<<<<< HEAD
      run: BENCHMARK_LOG=bert_10steps_6gpu AMD=1 CAPTURE_PROCESS_REPLAY=0 DEFAULT_FLOAT=HALF BENCHMARK=10 BS=66 GPUS=6 BERT_LAYERS=2 MODEL=bert python3 examples/mlperf/model_train.py | tee train_bert.txt
=======
      run: AMD=1 CAPTURE_PROCESS_REPLAY=0 DEFAULT_FLOAT=HALF BENCHMARK=10 BS=66 GPUS=6 BERT_LAYERS=2 FUSE_ARANGE=1 FUSE_ARANGE_UINT=0 MODEL=bert python3 examples/mlperf/model_train.py | tee train_bert.txt
>>>>>>> 7bc4864b
    - uses: actions/upload-artifact@v4
      with:
        name: Speed (AMD Training)
        path: |
          beautiful_mnist.txt
          train_cifar.txt
          train_cifar_half.txt
          train_cifar_bf16.txt
          train_cifar_wino.txt
          train_cifar_one_gpu.txt
          train_cifar_six_gpu.txt
          train_resnet.txt
          train_resnet_one_gpu.txt
          train_bert.txt
    - name: Run process replay tests
      run: cp test/external/process_replay/process_replay.py ./process_replay.py && git fetch origin master && git -c advice.detachedHead=false checkout origin/master && PYTHONPATH=. python3 process_replay.py

  testqualcommbenchmark:
    name: comma Benchmark
    runs-on: [self-hosted, Linux, comma]
    timeout-minutes: 20
    defaults:
      run:
        shell: bash -o pipefail {0}
    if: github.repository_owner == 'tinygrad'
    steps:
    - name: Checkout Code
      uses: actions/checkout@v4
    - name: setup staging db
      if: github.ref == 'refs/heads/update_benchmark_staging'
      run: |
        echo "CACHEDB=/tmp/staging.db" >> $GITHUB_ENV
        rm -f /tmp/staging.db /tmp/staging.db-shm /tmp/staging.db-wal
    - name: reset process replay
      run: test/external/process_replay/reset.py
    - name: validate openpilot 0.9.7
      run: PYTHONPATH=. FLOAT16=0 IMAGE=2 QCOM=1 taskset -c 4-7 python3 test/external/external_benchmark_openpilot.py https://github.com/commaai/openpilot/raw/v0.9.7/selfdrive/modeld/models/supercombo.onnx | tee openpilot_image_0_9_7.txt
    - name: benchmark openpilot 0.9.4
      run: BENCHMARK_LOG=openpilot_0_9_4 PYTHONPATH=. QCOM=1 taskset -c 4-7 python3 test/external/external_benchmark_openpilot.py https://github.com/commaai/openpilot/raw/v0.9.4/selfdrive/modeld/models/supercombo.onnx | tee openpilot_0_9_4.txt
    - name: benchmark openpilot 0.9.7
      run: BENCHMARK_LOG=openpilot_0_9_7 PYTHONPATH=. QCOM=1 taskset -c 4-7 python3 test/external/external_benchmark_openpilot.py https://github.com/commaai/openpilot/raw/v0.9.7/selfdrive/modeld/models/supercombo.onnx | tee openpilot_0_9_7.txt
    - name: benchmark openpilot w IMAGE=2 0.9.4
      run: BENCHMARK_LOG=openpilot_0_9_4_image PYTHONPATH=. NOLOCALS=1 FLOAT16=1 IMAGE=2 QCOM=1 taskset -c 4-7 python3 test/external/external_benchmark_openpilot.py https://github.com/commaai/openpilot/raw/v0.9.4/selfdrive/modeld/models/supercombo.onnx | tee openpilot_image_0_9_4.txt
    - name: benchmark openpilot w IMAGE=2 0.9.7
      run: BENCHMARK_LOG=openpilot_0_9_7_image PYTHONPATH=. NOLOCALS=1 FLOAT16=1 IMAGE=2 QCOM=1 taskset -c 4-7 python3 test/external/external_benchmark_openpilot.py https://github.com/commaai/openpilot/raw/v0.9.7/selfdrive/modeld/models/supercombo.onnx | tee openpilot_image_0_9_7.txt
    - name: openpilot compile3 0.9.7
      run: PYTHONPATH="." QCOM=1 taskset -c 4-7 python3 examples/openpilot/compile3.py https://github.com/commaai/openpilot/raw/v0.9.7/selfdrive/modeld/models/supercombo.onnx
    - name: openpilot compile3 0.9.7+ tomb raider
      run: PYTHONPATH="." QCOM=1 taskset -c 4-7 python3 examples/openpilot/compile3.py https://github.com/commaai/openpilot/raw/e8bea2c78ffa92685ece511e9b554122aaf1a79d/selfdrive/modeld/models/supercombo.onnx
    - name: openpilot dmonitoring compile3 0.9.7
      run: PYTHONPATH="." QCOM=1 taskset -c 4-7 python3 examples/openpilot/compile3.py https://github.com/commaai/openpilot/raw/v0.9.7/selfdrive/modeld/models/dmonitoring_model.onnx
    - name: Run process replay tests
      run: cp test/external/process_replay/process_replay.py ./process_replay.py && git fetch origin master && git -c advice.detachedHead=false checkout origin/master && PYTHONPATH=. python3 process_replay.py
    - uses: actions/upload-artifact@v4
      with:
        name: Speed (comma)
        path: |
          openpilot_compile_0_9_4.txt
          openpilot_compile_0_9_7.txt
          openpilot_0_9_4.txt
          openpilot_0_9_7.txt
          openpilot_image_0_9_4.txt
          openpilot_image_0_9_7.txt<|MERGE_RESOLUTION|>--- conflicted
+++ resolved
@@ -113,17 +113,13 @@
     #- name: Run 10 CIFAR training steps w BF16
     #  run: STEPS=10 DEFAULT_FLOAT=BFLOAT16 python3.11 examples/hlb_cifar10.py | tee train_cifar_bf16.txt
     - name: Run 10 CIFAR training steps w winograd
-<<<<<<< HEAD
       run: BENCHMARK_LOG=cifar_10steps_wino JIT=1 WINO=1 STEPS=10 python3.11 examples/hlb_cifar10.py | tee train_cifar_wino.txt
-=======
-      run: JIT=1 WINO=1 STEPS=10 python3.11 examples/hlb_cifar10.py | tee train_cifar_wino.txt
     - name: UsbGPU boot time
       run: sudo -E PYTHONPATH=. DEBUG=2 AM_RESET=1 AMD=1 AMD_IFACE=USB time python3.11 test/test_tiny.py TestTiny.test_plus
     - name: UsbGPU tiny tests
       run: sudo -E PYTHONPATH=. AMD=1 AMD_IFACE=USB python3.11 test/test_tiny.py
     - name: UsbGPU copy speeds
       run: sudo -E PYTHONPATH=. AMD=1 AMD_IFACE=USB python3.11 test/external/external_test_usb_asm24.py TestDevCopySpeeds
->>>>>>> 7bc4864b
     - uses: actions/upload-artifact@v4
       with:
         name: Speed (Mac)
@@ -325,11 +321,7 @@
       run: BENCHMARK_LOG=resnet_10steps_6gpu NV=1 CAPTURE_PROCESS_REPLAY=0 DEFAULT_FLOAT=HALF BENCHMARK=10 BS=1536 GPUS=6 MODEL=resnet python3 examples/mlperf/model_train.py | tee train_resnet.txt
     - name: Run 10 MLPerf Bert training steps (6 gpu)
       # TODO: remove BERT_LAYERS once scheduler is fast
-<<<<<<< HEAD
-      run: BENCHMARK_LOG=bert_10steps_6gpu NV=1 CAPTURE_PROCESS_REPLAY=0 DEFAULT_FLOAT=HALF BENCHMARK=10 BS=66 GPUS=6 BERT_LAYERS=2 MODEL=bert python3 examples/mlperf/model_train.py | tee train_bert.txt
-=======
-      run: NV=1 CAPTURE_PROCESS_REPLAY=0 DEFAULT_FLOAT=HALF BENCHMARK=10 BS=66 GPUS=6 BERT_LAYERS=2 FUSE_ARANGE=1 FUSE_ARANGE_UINT=0 MODEL=bert python3 examples/mlperf/model_train.py | tee train_bert.txt
->>>>>>> 7bc4864b
+      run: BENCHMARK_LOG=bert_10steps_6gpu NV=1 CAPTURE_PROCESS_REPLAY=0 DEFAULT_FLOAT=HALF BENCHMARK=10 BS=66 GPUS=6 BERT_LAYERS=2 FUSE_ARANGE=1 FUSE_ARANGE_UINT=0 MODEL=bert python3 examples/mlperf/model_train.py | tee train_bert.txt
     - uses: actions/upload-artifact@v4
       with:
         name: Speed (NVIDIA Training)
@@ -525,11 +517,7 @@
       run: BENCHMARK_LOG=resnet_10steps_6gpu AMD=1 CAPTURE_PROCESS_REPLAY=0 DEFAULT_FLOAT=HALF BENCHMARK=10 BS=1536 GPUS=6 MODEL=resnet python3 examples/mlperf/model_train.py | tee train_resnet.txt
     - name: Run 10 MLPerf Bert training steps (6 gpu)
       # TODO: remove BERT_LAYERS once scheduler is fast
-<<<<<<< HEAD
-      run: BENCHMARK_LOG=bert_10steps_6gpu AMD=1 CAPTURE_PROCESS_REPLAY=0 DEFAULT_FLOAT=HALF BENCHMARK=10 BS=66 GPUS=6 BERT_LAYERS=2 MODEL=bert python3 examples/mlperf/model_train.py | tee train_bert.txt
-=======
-      run: AMD=1 CAPTURE_PROCESS_REPLAY=0 DEFAULT_FLOAT=HALF BENCHMARK=10 BS=66 GPUS=6 BERT_LAYERS=2 FUSE_ARANGE=1 FUSE_ARANGE_UINT=0 MODEL=bert python3 examples/mlperf/model_train.py | tee train_bert.txt
->>>>>>> 7bc4864b
+      run: BENCHMARK_LOG=bert_10steps_6gpu AMD=1 CAPTURE_PROCESS_REPLAY=0 DEFAULT_FLOAT=HALF BENCHMARK=10 BS=66 GPUS=6 BERT_LAYERS=2 FUSE_ARANGE=1 FUSE_ARANGE_UINT=0 MODEL=bert python3 examples/mlperf/model_train.py | tee train_bert.txt
     - uses: actions/upload-artifact@v4
       with:
         name: Speed (AMD Training)
