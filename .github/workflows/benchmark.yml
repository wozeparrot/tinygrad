name: Benchmarks

on:
  push:
    branches:
      - master
      - update_benchmark

jobs:
  testmacbenchmark:
    name: Mac Benchmark
    runs-on: [self-hosted, macOS]
    defaults:
      run:
        shell: bash -o pipefail {0}
    if: github.repository_owner == 'tinygrad'
    env:
      PYTHONPATH: .
    steps:
    - name: Checkout Code
      uses: actions/checkout@v4
    - name: Symlink models and datasets
      run: |
        mkdir -p weights
        ln -s ~/tinygrad/disassemblers/applegpu disassemblers/applegpu
        ln -s ~/tinygrad/weights/sd-v1-4.ckpt weights/sd-v1-4.ckpt
        ln -s ~/tinygrad/weights/bpe_simple_vocab_16e6.txt.gz weights/bpe_simple_vocab_16e6.txt.gz
        ln -s ~/tinygrad/weights/LLaMA weights/LLaMA
        ln -s ~/tinygrad/extra/datasets/cifar-10-python.tar.gz extra/datasets/cifar-10-python.tar.gz
    - name: Run Stable Diffusion
      run: JIT=2 python3 examples/stable_diffusion.py --seed 0 --noshow --timing | tee sd.txt
    - name: Run model inference benchmark
      run: METAL=1 python3 test/external/external_model_benchmark.py
    - name: Test speed vs torch
      run: BIG=2 MPS=1 python3 test/test_speed_v_torch.py | tee torch_speed.txt
    - name: Test tensor cores
      run: METAL=1 python3 test/test_linearizer.py TestLinearizer.test_tensor_cores TestLinearizer.test_tensor_cores_padded
    - name: Run Tensor Core GEMM
      run: |
        DEBUG=2 python3 extra/gemm/simple_matmul.py | tee matmul.txt
        DEBUG=2 HALF=1 python3 extra/gemm/simple_matmul.py | tee matmul_half.txt
    - name: Fuzz Padded Tensor Core GEMM
      run: METAL=1 M_START=6 M_STOP=10 M_STEP=1 N_START=6 N_STOP=10 N_STEP=1 K_START=6 K_STOP=24 K_STEP=1 TC_OPT=2 DEBUG=2 python3 ./extra/gemm/fuzz_matmul.py
    - name: Run LLaMA
      run: |
        JIT=0 python3 examples/llama.py --gen 1 --prompt "Hello." --count 10 --temperature 0 --timing | tee llama_unjitted.txt
        JIT=1 python3 examples/llama.py --gen 1 --prompt "Hello." --count 10 --temperature 0 --timing | tee llama_jitted.txt
    - name: Run LLaMA with BEAM
      run: JIT=1 BEAM=2 CACHELEVEL=0 python3 examples/llama.py --gen 1 --prompt "Hello." --count 10 --temperature 0 --timing | tee llama_beam.txt
    - name: Run LLaMA 7B on 4 (virtual) GPUs
      run: JIT=1 python3 examples/llama.py --gen 1 --size 7B --shard 4 --prompt "Hello." --count 10 --temperature 0  --timing | tee llama_four_gpu.txt
    - name: Run GPT2
      run: |
        JIT=0 python3 examples/gpt2.py --prompt "Hello." --count 10 --temperature 0 --timing | tee gpt2_unjitted.txt
        JIT=1 python3 examples/gpt2.py --prompt "Hello." --count 10 --temperature 0 --timing | tee gpt2_jitted.txt
    - name: Run GPT2 w HALF
      run: JIT=1 HALF=1 python3 examples/gpt2.py --count 10 --temperature 0 --timing | tee gpt2_half.txt
    - name: Run GPT2 w HALF/BEAM
      run: JIT=1 HALF=1 BEAM=2 CACHELEVEL=0 CAST_BEFORE_VIEW=0 python3 examples/gpt2.py --count 10 --temperature 0 --timing | tee gpt2_half_beam.txt
    - name: Train MNIST
      run: time PYTHONPATH=. TARGET_EVAL_ACC_PCT=97.3 python3 examples/beautiful_mnist.py | tee beautiful_mnist.txt
    - name: Run 10 CIFAR training steps
      run: JIT=2 STEPS=10 python3 examples/hlb_cifar10.py | tee train_cifar.txt
    - name: Run 10 CIFAR training steps w HALF
      run: JIT=2 STEPS=10 DEFAULT_FLOAT=HALF python3 examples/hlb_cifar10.py | tee train_cifar_half.txt
    #- name: Run 10 CIFAR training steps w BF16
    #  run: STEPS=10 DEFAULT_FLOAT=BFLOAT16 python3 examples/hlb_cifar10.py | tee train_cifar_bf16.txt
    - name: Run 10 CIFAR training steps w winograd
      run: JIT=2 WINO=1 STEPS=10 python3 examples/hlb_cifar10.py | tee train_cifar_wino.txt
    - uses: actions/upload-artifact@v4
      with:
        name: Speed (Mac)
        path: |
          onnx_inference_speed.csv
          torch_speed.txt
          llama_unjitted.txt
          llama_jitted.txt
          llama_beam.txt
          llama_four_gpu.txt
          gpt2_unjitted.txt
          gpt2_jitted.txt
          gpt2_half.txt
          gpt2_half_beam.txt
          matmul.txt
          matmul_half.txt
          sd.txt
          beautiful_mnist.txt
          train_cifar.txt
          train_cifar_half.txt
          train_cifar_bf16.txt
          train_cifar_wino.txt

  testnvidiabenchmark:
    name: tinybox green Benchmark
    runs-on: [self-hosted, Linux, tinyboxgreen]
    defaults:
      run:
        shell: bash -o pipefail {0}
    if: github.repository_owner == 'tinygrad'
    env:
      PYTHONPATH: .
    steps:
    - name: Checkout Code
      uses: actions/checkout@v4
    - name: Print nvidia-smi
      run: nvidia-smi
    - name: Symlink models and datasets
      run: |
        mkdir -p weights
        ln -s ~/tinygrad/weights/LLaMA weights/LLaMA
        ln -s /raid/weights/mixtral-8x7b-32kseqlen weights/mixtral-8x7b-32kseqlen
        ln -s /raid/weights/LLaMA-2 weights/LLaMA-2
        mkdir -p extra/datasets
        ln -s /raid/datasets/imagenet extra/datasets/imagenet
    - name: Run model inference benchmark
      run: CUDA=1 NOCLANG=1 python3 test/external/external_model_benchmark.py
    - name: Test speed vs torch
      run: CUDA=1 BIG=2 TORCHCUDA=1 python3 test/test_speed_v_torch.py | tee torch_speed.txt
    - name: Test tensor cores
      run: |
        CUDA=1 python3 test/test_linearizer.py TestLinearizer.test_tensor_cores TestLinearizer.test_tensor_cores_padded
        PTX=1 python3 test/test_linearizer.py TestLinearizer.test_tensor_cores TestLinearizer.test_tensor_cores_padded
    - name: Run Tensor Core GEMM (CUDA)
      run: |
        CUDA=1 HALF=1 DEBUG=2 python3 extra/gemm/simple_matmul.py | tee matmul.txt
        CUDA=1 BFLOAT16=1 DEBUG=2 python3 extra/gemm/simple_matmul.py | tee matmul_bfloat16.txt
    - name: Run Tensor Core GEMM (PTX)
      run: CUDA=1 PTX=1 HALF=1 DEBUG=2 python3 extra/gemm/simple_matmul.py | tee matmul_ptx.txt
    - name: Run Tensor Core GEMM (NV)
      run: NV=1 HALF=1 DEBUG=2 python3 extra/gemm/simple_matmul.py | tee matmul_nv.txt
    - name: Fuzz Padded Tensor Core GEMM(CUDA)
      run: CUDA=1 M_START=12 M_STOP=20 M_STEP=1 N_START=6 N_STOP=10 N_STEP=1 K_START=28 K_STOP=36 K_STEP=1 HALF=1 TC_OPT=2 python3 ./extra/gemm/fuzz_matmul.py
    - name: Fuzz Padded Tensor Core GEMM(PTX)
      run: CUDA=1 PTX=1 M_START=12 M_STOP=20 M_STEP=1 N_START=6 N_STOP=10 N_STEP=1 K_START=28 K_STOP=36 K_STEP=1 HALF=1 TC_OPT=2 python3 ./extra/gemm/fuzz_matmul.py
    - name: Run Stable Diffusion
      run: CUDA=1 python3 examples/stable_diffusion.py --seed 0 --noshow --timing | tee sd.txt
    - name: Run LLaMA
      run: |
        CUDA=1 JIT=0 python3 examples/llama.py --gen 1 --prompt "Hello." --count 10 --temperature 0 --timing | tee llama_unjitted.txt
        CUDA=1 JIT=1 python3 examples/llama.py --gen 1 --prompt "Hello." --count 10 --temperature 0 --timing | tee llama_jitted.txt
    - name: Run LLaMA with BEAM
      run: CUDA=1 JIT=1 BEAM=2 CACHELEVEL=0 python3 examples/llama.py --gen 1 --prompt "Hello." --count 10 --temperature 0 --timing | tee llama_beam.txt
    - name: Run LLaMA 7B on 4 GPUs
      run: CUDA=1 python3 examples/llama.py --gen 1 --size 7B --shard 4 --prompt "Hello." --count 10 --temperature 0  --timing | tee llama_four_gpu.txt
    - name: Run LLaMA 7B on 6 GPUs
      run: CUDA=1 python3 examples/llama.py --gen 1 --size 7B --shard 6 --prompt "Hello." --count 10 --temperature 0  --timing | tee llama_six_gpu.txt
    # - name: Run LLaMA-2 70B
    #   run: CUDA=1 python3 examples/llama.py --gen 2 --size 70B --shard 6 --prompt "Hello." --count 10 --temperature 0  --timing | tee llama_2_70B.txt
    - name: Run Mixtral 8x7B
      run: time CUDA=1 python3 examples/mixtral.py --temperature 0 --count 10 --timing | tee mixtral.txt
    - name: Run GPT2
      run: |
        CUDA=1 JIT=0 python3 examples/gpt2.py --prompt "Hello." --count 10 --temperature 0 --timing | tee gpt2_unjitted.txt
        CUDA=1 JIT=1 python3 examples/gpt2.py --prompt "Hello." --count 10 --temperature 0 --timing | tee gpt2_jitted.txt
    - name: Run GPT2 w HALF
      run: CUDA=1 JIT=1 HALF=1 python3 examples/gpt2.py --count 10 --temperature 0 --timing | tee gpt2_half.txt
    - name: Run GPT2 w HALF/BEAM
<<<<<<< HEAD
      run: CUDA=1 JIT=1 HALF=1 BEAM=2 CACHELEVEL=0 JIT_BATCH_SIZE=4 python3 examples/gpt2.py --count 10 --temperature 0 --timing | tee gpt2_half_beam.txt
=======
      run: CUDA=1 JIT=1 HALF=1 BEAM=2 CACHELEVEL=0 CAST_BEFORE_VIEW=0 JIT_BATCH_SIZE=4 python3 examples/gpt2.py --count 10 --temperature 0 --timing | tee gpt2_half_beam.txt
    - name: Train MNIST
      run: time PYTHONPATH=. CUDA=1 TARGET_EVAL_ACC_PCT=97.3 python3 examples/beautiful_mnist.py | tee beautiful_mnist.txt
    - name: Run 10 CIFAR training steps
      run: CUDA=1 STEPS=10 python3 examples/hlb_cifar10.py | tee train_cifar.txt
    - name: Run 10 CIFAR training steps w HALF
      run: CUDA=1 STEPS=10 DEFAULT_FLOAT=HALF python3 examples/hlb_cifar10.py | tee train_cifar_half.txt
    - name: Run 10 CIFAR training steps w BF16
      run: CUDA=1 STEPS=10 DEFAULT_FLOAT=BFLOAT16 python3 examples/hlb_cifar10.py | tee train_cifar_bf16.txt
    - name: Run full CIFAR training
      run: time CUDA=1 DEFAULT_FLOAT=HALF LATEWINO=1 STEPS=1000 TARGET_EVAL_ACC_PCT=93.3 python3 examples/hlb_cifar10.py | tee train_cifar_one_gpu.txt
>>>>>>> a0448ff5
    - uses: actions/upload-artifact@v4
      with:
        name: Speed (NVIDIA)
        path: |
          onnx_inference_speed.csv
          torch_speed.txt
          matmul.txt
          matmul_bfloat16.txt
          matmul_ptx.txt
          matmul_nv.txt
          sd.txt
          llama_unjitted.txt
          llama_jitted.txt
          llama_beam.txt
          llama_four_gpu.txt
          llama_six_gpu.txt
          # llama_2_70B.txt
          mixtral.txt
          gpt2_unjitted.txt
          gpt2_jitted.txt
          gpt2_half.txt
          gpt2_half_beam.txt

  testmorenvidiabenchmark:
    name: tinybox green Training Benchmark
    runs-on: [self-hosted, Linux, tinyboxgreen]
    defaults:
      run:
        shell: bash -o pipefail {0}
    if: github.repository_owner == 'tinygrad'
    env:
      PYTHONPATH: .
    steps:
    - name: Checkout Code
      uses: actions/checkout@v4
    - name: Symlink models and datasets
      run: |
        mkdir -p weights
        ln -s ~/tinygrad/weights/bpe_simple_vocab_16e6.txt.gz weights/bpe_simple_vocab_16e6.txt.gz
        ln -s ~/tinygrad/weights/LLaMA weights/LLaMA
        ln -s ~/tinygrad/extra/datasets/cifar-10-python.tar.gz extra/datasets/cifar-10-python.tar.gz
        ln -s /raid/weights/mixtral-8x7b-32kseqlen weights/mixtral-8x7b-32kseqlen
        ln -s /raid/weights/LLaMA-2 weights/LLaMA-2
        mkdir -p extra/datasets
        ln -s /raid/datasets/imagenet extra/datasets/imagenet
    - name: Train MNIST
      run: time PYTHONPATH=. CUDA=1 TARGET_EVAL_ACC_PCT=97.3 python3 examples/beautiful_mnist.py | tee beautiful_mnist.txt
    - name: Run 10 CIFAR training steps
      run: CUDA=1 STEPS=10 python3 examples/hlb_cifar10.py | tee train_cifar.txt
    - name: Run 10 CIFAR training steps w HALF
      run: CUDA=1 STEPS=10 DEFAULT_FLOAT=HALF python3 examples/hlb_cifar10.py | tee train_cifar_half.txt
    - name: Run 10 CIFAR training steps w BF16
      run: CUDA=1 STEPS=10 DEFAULT_FLOAT=BFLOAT16 python3 examples/hlb_cifar10.py | tee train_cifar_bf16.txt
    - name: Run full CIFAR training w 1 GPU
      run: time CUDA=1 DEFAULT_FLOAT=HALF LATEWINO=1 STEPS=1000 TARGET_EVAL_ACC_PCT=93.3 python3 examples/hlb_cifar10.py | tee train_cifar_one_gpu.txt
    - name: Run full CIFAR training steps w 6 GPUS
      run: time CUDA=1 DEFAULT_FLOAT=HALF STEPS=350 BS=1536 GPUS=6 TARGET_EVAL_ACC_PCT=93.3 python3 examples/hlb_cifar10.py | tee train_cifar_six_gpu.txt
    - name: Run MLPerf resnet eval on training data
      run: time CUDA=1 MODEL=resnet python3 examples/mlperf/model_eval.py
    - name: Run 10 MLPerf ResNet50 training steps (1 gpu)
      run: CUDA=1 DEFAULT_FLOAT=HALF BENCHMARK=10 BS=256 GPUS=1 MODEL=resnet python3 examples/mlperf/model_train.py | tee train_resnet_one_gpu.txt
    - name: Run 10 MLPerf ResNet50 training steps (6 gpu)
      run: CUDA=1 DEFAULT_FLOAT=HALF BENCHMARK=10 BS=1536 GPUS=6 MODEL=resnet python3 examples/mlperf/model_train.py | tee train_resnet.txt
    - uses: actions/upload-artifact@v4
      with:
        name: Speed (NVIDIA Training)
        path: |
          beautiful_mnist.txt
          train_cifar.txt
          train_cifar_half.txt
          train_cifar_bf16.txt
          train_cifar_wino.txt
          train_cifar_one_gpu.txt
          train_resnet.txt
          train_resnet_one_gpu.txt
          train_cifar_six_gpu.txt

  testamdbenchmark:
    name: tinybox red Benchmark
    runs-on: [self-hosted, Linux, tinybox]
    defaults:
      run:
        shell: bash -o pipefail {0}
    if: github.repository_owner == 'tinygrad'
    env:
      PYTHONPATH: .
    steps:
    - name: Checkout Code
      uses: actions/checkout@v4
    - name: Symlink models and datasets
      run: |
        mkdir -p weights
        ln -s ~/tinygrad/weights/bpe_simple_vocab_16e6.txt.gz weights/bpe_simple_vocab_16e6.txt.gz
        ln -s ~/tinygrad/weights/LLaMA weights/LLaMA
        ln -s ~/tinygrad/extra/datasets/cifar-10-python.tar.gz extra/datasets/cifar-10-python.tar.gz
        ln -s /raid/weights/mixtral-8x7b-32kseqlen weights/mixtral-8x7b-32kseqlen
        ln -s /raid/weights/LLaMA-2 weights/LLaMA-2
        mkdir -p extra/datasets
        ln -s /raid/datasets/imagenet extra/datasets/imagenet
    - name: Show off tinybox
      run: /opt/rocm/bin/rocm-bandwidth-test
    - name: Run model inference benchmark
      run: LD_PRELOAD="/opt/rocm/lib/libhsa-runtime64.so" HSA=1 NOCLANG=1 python3 test/external/external_model_benchmark.py
    # TODO: unstable on AMD
    #- name: Test speed vs torch
    #  run: |
    #    python3 -c "import torch; print(torch.__version__)"
    #    LD_PRELOAD="/opt/rocm/lib/libhsa-runtime64.so" HSA=1 BIG=2 TORCHCUDA=1 python3 test/test_speed_v_torch.py | tee torch_speed.txt
    - name: Test tensor cores
      run: |
        HSA=1 python3 test/test_linearizer.py TestLinearizer.test_tensor_cores TestLinearizer.test_tensor_cores_padded
        AMD=1 python3 test/test_linearizer.py TestLinearizer.test_tensor_cores TestLinearizer.test_tensor_cores_padded
    - name: Run Tensor Core GEMM (HSA)
      run: HSA=1 HALF=1 DEBUG=2 python3 extra/gemm/simple_matmul.py | tee matmul.txt
    - name: Run Tensor Core GEMM (AMD)
      run: AMD=1 HALF=1 DEBUG=2 python3 extra/gemm/simple_matmul.py | tee matmul_kfd.txt
    # TODO: AMD compiler bug causes this to fail
    #- name: Fuzz Padded Tensor Core GEMM
    #  run: HSA=1 M_START=12 M_STOP=20 M_STEP=1 N_START=12 N_STOP=20 N_STEP=1 K_START=28 K_STOP=36 K_STEP=1 HALF=1 TC_OPT=2 DEBUG=2 python3 ./extra/gemm/fuzz_matmul.py
    - name: Run Stable Diffusion
      run: HSA=1 python3 examples/stable_diffusion.py --seed 0 --noshow --timing | tee sd.txt
    - name: Run LLaMA 7B
      run: |
        HSA=1 JIT=0 python3 examples/llama.py --gen 1 --prompt "Hello." --count 10 --temperature 0 --timing | tee llama_unjitted.txt
        HSA=1 JIT=1 python3 examples/llama.py --gen 1 --prompt "Hello." --count 10 --temperature 0 --timing | tee llama_jitted.txt
    - name: Run LLaMA 7B with BEAM
      run: HSA=1 JIT=1 BEAM=2 CACHELEVEL=0 python3 examples/llama.py --gen 1 --prompt "Hello." --count 10 --temperature 0 --timing | tee llama_beam.txt
    - name: Run LLaMA 7B on 4 GPUs
      run: HSA=1 python3 examples/llama.py --gen 1 --size 7B --shard 4 --prompt "Hello." --count 10 --temperature 0  --timing | tee llama_four_gpu.txt
    - name: Run LLaMA 7B on 6 GPUs
      run: HSA=1 python3 examples/llama.py --gen 1 --size 7B --shard 6 --prompt "Hello." --count 10 --temperature 0  --timing | tee llama_six_gpu.txt
    - name: Run LLaMA-2 70B
      run: HSA=1 python3 examples/llama.py --gen 2 --size 70B --shard 6 --prompt "Hello." --count 10 --temperature 0  --timing | tee llama_2_70B.txt
    - name: Run Mixtral 8x7B
      run: time HSA=1 python3 examples/mixtral.py --temperature 0 --count 10 --timing | tee mixtral.txt
    - name: Run GPT2
      run: |
        HSA=1 JIT=0 python3 examples/gpt2.py --prompt "Hello." --count 10 --temperature 0 --timing | tee gpt2_unjitted.txt
        HSA=1 JIT=1 python3 examples/gpt2.py --prompt "Hello." --count 10 --temperature 0 --timing | tee gpt2_jitted.txt
    - uses: actions/upload-artifact@v4
      with:
        name: Speed (AMD)
        path: |
          onnx_inference_speed.csv
          torch_speed.txt
          llama_unjitted.txt
          llama_jitted.txt
          llama_beam.txt
          llama_four_gpu.txt
          llama_six_gpu.txt
          llama_2_70B.txt
          gpt2_unjitted.txt
          gpt2_jitted.txt
          matmul.txt
          matmul_kfd.txt
          sd.txt
          mixtral.txt

  testmoreamdbenchmark:
    name: tinybox red Training Benchmark
    runs-on: [self-hosted, Linux, tinybox]
    defaults:
      run:
        shell: bash -o pipefail {0}
    if: github.repository_owner == 'tinygrad'
    env:
      PYTHONPATH: .
    steps:
    - name: Checkout Code
      uses: actions/checkout@v4
    - name: Symlink models and datasets
      run: |
        mkdir -p weights
        ln -s ~/tinygrad/weights/bpe_simple_vocab_16e6.txt.gz weights/bpe_simple_vocab_16e6.txt.gz
        ln -s ~/tinygrad/weights/LLaMA weights/LLaMA
        ln -s ~/tinygrad/extra/datasets/cifar-10-python.tar.gz extra/datasets/cifar-10-python.tar.gz
        ln -s /raid/weights/mixtral-8x7b-32kseqlen weights/mixtral-8x7b-32kseqlen
        ln -s /raid/weights/LLaMA-2 weights/LLaMA-2
        mkdir -p extra/datasets
        ln -s /raid/datasets/imagenet extra/datasets/imagenet
    - name: Train MNIST
      run: time PYTHONPATH=. HSA=1 TARGET_EVAL_ACC_PCT=97.3 python3 examples/beautiful_mnist.py | tee beautiful_mnist.txt
    - name: Run 10 CIFAR training steps
      run: HSA=1 STEPS=10 python3 examples/hlb_cifar10.py | tee train_cifar.txt
    - name: Run 10 CIFAR training steps w HALF
      run: HSA=1 STEPS=10 DEFAULT_FLOAT=HALF python3 examples/hlb_cifar10.py | tee train_cifar_half.txt
    - name: Run 10 CIFAR training steps w BF16
      run: HSA=1 STEPS=10 DEFAULT_FLOAT=BFLOAT16 python3 examples/hlb_cifar10.py | tee train_cifar_bf16.txt
    - name: Run full CIFAR training w 1 GPU
      run: time HSA=1 DEFAULT_FLOAT=HALF LATEWINO=1 STEPS=1000 TARGET_EVAL_ACC_PCT=93.3 python3 examples/hlb_cifar10.py | tee train_cifar_one_gpu.txt
    - name: Run full CIFAR training steps w 6 GPUS
      run: time HSA=1 DEFAULT_FLOAT=HALF STEPS=350 BS=1536 GPUS=6 TARGET_EVAL_ACC_PCT=93.3 python3 examples/hlb_cifar10.py | tee train_cifar_six_gpu.txt
    - name: Run MLPerf resnet eval on training data
      run: time HSA=1 MODEL=resnet python3 examples/mlperf/model_eval.py
    - name: Run 10 MLPerf ResNet50 training steps (1 gpu)
      run: HSA=1 DEFAULT_FLOAT=HALF BENCHMARK=10 BS=256 GPUS=1 MODEL=resnet python3 examples/mlperf/model_train.py | tee train_resnet_one_gpu.txt
    - name: Run 10 MLPerf ResNet50 training steps (6 gpu)
      run: HSA=1 DEFAULT_FLOAT=HALF BENCHMARK=10 BS=1536 GPUS=6 MODEL=resnet python3 examples/mlperf/model_train.py | tee train_resnet.txt
    - uses: actions/upload-artifact@v4
      with:
        name: Speed (AMD Training)
        path: |
          beautiful_mnist.txt
          train_cifar.txt
          train_cifar_half.txt
          train_cifar_bf16.txt
          train_cifar_wino.txt
          train_cifar_one_gpu.txt
          train_resnet.txt
          train_resnet_one_gpu.txt
          train_cifar_six_gpu.txt<|MERGE_RESOLUTION|>--- conflicted
+++ resolved
@@ -155,9 +155,6 @@
     - name: Run GPT2 w HALF
       run: CUDA=1 JIT=1 HALF=1 python3 examples/gpt2.py --count 10 --temperature 0 --timing | tee gpt2_half.txt
     - name: Run GPT2 w HALF/BEAM
-<<<<<<< HEAD
-      run: CUDA=1 JIT=1 HALF=1 BEAM=2 CACHELEVEL=0 JIT_BATCH_SIZE=4 python3 examples/gpt2.py --count 10 --temperature 0 --timing | tee gpt2_half_beam.txt
-=======
       run: CUDA=1 JIT=1 HALF=1 BEAM=2 CACHELEVEL=0 CAST_BEFORE_VIEW=0 JIT_BATCH_SIZE=4 python3 examples/gpt2.py --count 10 --temperature 0 --timing | tee gpt2_half_beam.txt
     - name: Train MNIST
       run: time PYTHONPATH=. CUDA=1 TARGET_EVAL_ACC_PCT=97.3 python3 examples/beautiful_mnist.py | tee beautiful_mnist.txt
@@ -169,7 +166,6 @@
       run: CUDA=1 STEPS=10 DEFAULT_FLOAT=BFLOAT16 python3 examples/hlb_cifar10.py | tee train_cifar_bf16.txt
     - name: Run full CIFAR training
       run: time CUDA=1 DEFAULT_FLOAT=HALF LATEWINO=1 STEPS=1000 TARGET_EVAL_ACC_PCT=93.3 python3 examples/hlb_cifar10.py | tee train_cifar_one_gpu.txt
->>>>>>> a0448ff5
     - uses: actions/upload-artifact@v4
       with:
         name: Speed (NVIDIA)
