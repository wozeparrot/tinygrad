--- conflicted
+++ resolved
@@ -408,51 +408,13 @@
       # float16 can have larger precision errors
       np.testing.assert_allclose(func(Tensor(a, dtype=dtype)).numpy(), func(torch.tensor(a)), rtol=1e-3, atol=1e-3)
 
-<<<<<<< HEAD
-  @given(strat.sampled_from([dtypes.float16,dtypes.float32,dtypes.float64]))
+  @given(strat.sampled_from(core_dtypes))
   @settings(deadline=3000) # The timing is flaky
-  def test_broadcast_float(self, default_float):
-    dtypes.default_float = default_float
-    assert (Tensor.rand(4, 4, dtype=dtypes.bool) + 2.3).dtype == dtypes.default_float
-    assert (Tensor.rand(4, 4, dtype=dtypes.int) + 2.3).dtype == dtypes.default_float
-    assert (Tensor.rand(4, 4, dtype=dtypes.int8) + 2.3).dtype == dtypes.default_float
-    assert (Tensor.rand(4, 4, dtype=dtypes.uint64) + 2.3).dtype == dtypes.default_float
-    assert (Tensor.rand(4, 4, dtype=dtypes.float16) + 2.3).dtype == dtypes.float16
-    assert (Tensor.rand(4, 4, dtype=dtypes.bfloat16) + 2.3).dtype == dtypes.bfloat16
-    assert (Tensor.rand(4, 4, dtype=dtypes.float32) + 2.3).dtype == dtypes.float32
-    assert (Tensor.rand(4, 4, dtype=dtypes.float64) + 2.3).dtype == dtypes.float64
-
-  @given(strat.sampled_from([dtypes.int8,dtypes.int16,dtypes.int32,dtypes.int64]))
-  @settings(deadline=3000) # The timing is flaky
-  def test_broadcast_int(self, default_int):
-    dtypes.default_int = default_int
-    assert (Tensor.rand(4, 4, dtype=dtypes.bool) + 2).dtype == dtypes.default_int
-    assert (Tensor.rand(4, 4, dtype=dtypes.int) + 2).dtype == dtypes.int
-    assert (Tensor.rand(4, 4, dtype=dtypes.int8) + 2).dtype == dtypes.int8
-    assert (Tensor.rand(4, 4, dtype=dtypes.uint64) + 2).dtype == dtypes.uint64
-    assert (Tensor.rand(4, 4, dtype=dtypes.float16) + 2).dtype == dtypes.float16
-    assert (Tensor.rand(4, 4, dtype=dtypes.bfloat16) + 2).dtype == dtypes.bfloat16
-    assert (Tensor.rand(4, 4, dtype=dtypes.float32) + 2).dtype == dtypes.float32
-    assert (Tensor.rand(4, 4, dtype=dtypes.float64) + 2).dtype == dtypes.float64
-
-  def test_broadcast_bool(self):
-    if Device.DEFAULT != "WEBGPU":
-      assert (Tensor([0, 1], dtype=dtypes.bool) + True).dtype == dtypes.bool
-    assert (Tensor([0, 1], dtype=dtypes.int) + True).dtype == dtypes.int32
-    assert (Tensor([0, 1], dtype=dtypes.int8) + True).dtype == dtypes.int8
-    assert (Tensor([0, 1], dtype=dtypes.uint64) + True).dtype == dtypes.uint64
-    assert (Tensor([0, 1], dtype=dtypes.float16) + True).dtype == dtypes.float16
-    assert (Tensor([0, 1], dtype=dtypes.bfloat16) + True).dtype == dtypes.bfloat16
-    assert (Tensor([0, 1], dtype=dtypes.float32) + True).dtype == dtypes.float32
-    assert (Tensor([0, 1], dtype=dtypes.float64) + True).dtype == dtypes.float64
-=======
-  @given(strat.sampled_from(core_dtypes))
   def test_broadcast_scalar(self, dt):
     assert (Tensor.rand(4, 4, dtype=dt) + 2.3).dtype == (dt if dtypes.is_float(dt) else dtypes.default_float)
     assert (Tensor.rand(4, 4, dtype=dt) + 2).dtype == (dt if dtypes.is_float(dt) or dtypes.is_int(dt) else dtypes.default_int)
     if Device.DEFAULT != "WEBGPU" and dt != dtypes.bool:
       assert (Tensor.rand(4, 4, dtype=dt) + True).dtype == dt
->>>>>>> 67a78615
 
   def test_sum(self):
     assert (Tensor([0, 1], dtype=dtypes.bool)).sum().dtype == dtypes.int32
