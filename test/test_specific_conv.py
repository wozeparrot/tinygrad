import unittest
from tinygrad.tensor import Tensor
from tinygrad.helpers import CI
from tinygrad import Device, dtypes
# similar to test/external/external_test_gpu_ast.py, but universal

@unittest.skipIf(Device.DEFAULT == "CUDA" and CI, "slow on CUDA CI")
class TestSpecific(unittest.TestCase):
  # from openpilot

  # 1x1 6 <- 24
  def test_1x1_6_24(self):
    x = Tensor.randn(1,   24*4, 32, 64)
    w = Tensor.randn(6*4, 24*4, 1,  1)
    x.conv2d(w).permute(0,2,3,1).reshape(32, 384, 4).contiguous().realize()

  def test_vec_mul(self):
    # this forces it to be an image...
    x = Tensor.ones(1, 512, 4).contiguous().reshape(1, 2048)
    w = Tensor.randn(2048, 512)
    (x @ w).reshape(1, 128, 4).contiguous().realize()

  @unittest.skipIf(Device.DEFAULT in ["LLVM", "WEBGPU", "GPU", "CUDA"], "Broken on LLVM and webgpu, GPU requires cl_khr_fp16")
  def test_big_vec_mul(self):
    # from LLaMA
    #   0 buffer<4096, dtypes.float>                      [View((1024, 1, 1, 4), (4, 0, 0, 1), 0, None)]
    #   1 buffer<4096, dtypes.float>                      [View((1024, 1024, 4, 4), (0, 4, 1, 0), 0, None)]
    #   2 buffer<16777216, dtypes.half>                   [View((1024, 1024, 4, 4), (16384, 4, 1, 4096), 0, None)]
<<<<<<< HEAD
    x = Tensor.ones(4096).realize()
    w = Tensor.ones(4096, 4096, device='cpu').cast(dtypes.float16).to(Device.DEFAULT).realize()
=======
    x = Tensor.randn(4096).realize()
    w = Tensor.randn(4096, 4096, dtype=dtypes.float16).realize()
>>>>>>> b1c0d8c9
    (x @ w.T).realize()

  # from https://dl.acm.org/doi/pdf/10.1145/3495243.3517020

  # ~260 GFLOPS on Adreno 640, should be 260*(720/890)*(596/710) = 176.5 on downclocked 630
  # we get 170
  def test_1x1_28_28(self):
    x = Tensor.randn(1,   256, 28, 28)
    w = Tensor.randn(256, 256, 1,  1)
    x.conv2d(w).permute(0,2,3,1).reshape(28, 28*256//4, 4).contiguous().realize()

  # 132 GFLOPS on Adreno 640, should be 132*(720/890)*(596/710) = 90 on downclocked 630
  # gets 54 with broken opt, 74 without opt, and 146 if we pad and opt 3!
  def test_3x3_28_28_stride_2(self):
    x = Tensor.randn(1,   288, 36, 36)
    w = Tensor.randn(384, 288, 3,  3)
    x.conv2d(w, stride=2).permute(0,2,3,1).reshape(17, 17*384//4, 4).contiguous().realize()

  def test_3x3_28_28_stride_2_padded(self):
    x = Tensor.randn(1,   288, 36, 36)
    w = Tensor.randn(384, 288, 3,  3)
    x.conv2d(w, stride=2, padding=1).permute(0,2,3,1).reshape(18, 18*384//4, 4).contiguous().realize()

if __name__ == '__main__':
  unittest.main()<|MERGE_RESOLUTION|>--- conflicted
+++ resolved
@@ -26,13 +26,8 @@
     #   0 buffer<4096, dtypes.float>                      [View((1024, 1, 1, 4), (4, 0, 0, 1), 0, None)]
     #   1 buffer<4096, dtypes.float>                      [View((1024, 1024, 4, 4), (0, 4, 1, 0), 0, None)]
     #   2 buffer<16777216, dtypes.half>                   [View((1024, 1024, 4, 4), (16384, 4, 1, 4096), 0, None)]
-<<<<<<< HEAD
-    x = Tensor.ones(4096).realize()
-    w = Tensor.ones(4096, 4096, device='cpu').cast(dtypes.float16).to(Device.DEFAULT).realize()
-=======
     x = Tensor.randn(4096).realize()
     w = Tensor.randn(4096, 4096, dtype=dtypes.float16).realize()
->>>>>>> b1c0d8c9
     (x @ w.T).realize()
 
   # from https://dl.acm.org/doi/pdf/10.1145/3495243.3517020
