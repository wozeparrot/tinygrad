from extra import dist
from tinygrad.jit import TinyJit
if __name__ == "__main__":
  dist.preinit()

from extra.dist import collectives
from tinygrad.helpers import CI, getenv
from tinygrad.tensor import Tensor
import numpy as np

@TinyJit
def allreduce_jit(t:Tensor, cache_id=None) -> Tensor:
  return collectives.allreduce(t, cache_id=cache_id).realize()

SIZE = 2048 if not CI else 2
SIZE_2 = 255 if not CI else 3

def run():
  # set a deterministic seed so that both ranks generate the same random tensor
  Tensor.manual_seed(42)

  rank = getenv("RANK")

  # loop 3 times to make sure it works with the jit
  for _ in range(3):
    # create a tensor to send
    t = Tensor.zeros(SIZE, SIZE) if rank != 0 else Tensor.ones(SIZE, SIZE)
    print(t.numpy())
    t2 = allreduce_jit(t.contiguous().realize(), cache_id="test")
<<<<<<< HEAD
    print(t2.numpy())
    assert np.allclose(np.ones((SIZE, SIZE)), t2.numpy())
=======
    assert np.allclose(np.ones((SIZE, SIZE)), t2.numpy()), f"{t2.numpy()} wasn't ones"
>>>>>>> 9c6bb7ff

  # reset jit
  allreduce_jit.cnt = 0

  # test uneven chunk sizes
  for _ in range(3):
    # create a tensor to send
    t = Tensor.ones(SIZE_2, SIZE_2, SIZE_2) if rank == 0 else Tensor.zeros(SIZE_2, SIZE_2, SIZE_2)
    print(t.numpy())
    t2 = allreduce_jit(t.contiguous().realize(), cache_id="test2")
<<<<<<< HEAD
    print(t2.numpy())
    assert np.allclose(np.ones((SIZE_2, SIZE_2, SIZE_2)), t2.numpy())
=======
    assert np.allclose(np.ones((SIZE_2, SIZE_2, SIZE_2)), t2.numpy()), f"{t2.numpy()} wasn't ones"
>>>>>>> 9c6bb7ff

  print(f"rank {rank} passed")

if __name__ == "__main__":
  # devices = ["gpu:0", "gpu:1" if not CI else "gpu:0"]
  devices = ["hip:0", "hip:1", "hip:2", "hip:3"]
  world_size = len(devices)

  dist.init_oob(world_size)

  processes = []
  for rank, device in enumerate(devices):
    processes.append(dist.spawn(rank, device, fn=run, args=()))
  for p in processes: p.join()

  # exit with error code if any of the processes failed
  for p in processes:
    if p.exitcode != 0: exit(p.exitcode)<|MERGE_RESOLUTION|>--- conflicted
+++ resolved
@@ -27,12 +27,8 @@
     t = Tensor.zeros(SIZE, SIZE) if rank != 0 else Tensor.ones(SIZE, SIZE)
     print(t.numpy())
     t2 = allreduce_jit(t.contiguous().realize(), cache_id="test")
-<<<<<<< HEAD
     print(t2.numpy())
-    assert np.allclose(np.ones((SIZE, SIZE)), t2.numpy())
-=======
     assert np.allclose(np.ones((SIZE, SIZE)), t2.numpy()), f"{t2.numpy()} wasn't ones"
->>>>>>> 9c6bb7ff
 
   # reset jit
   allreduce_jit.cnt = 0
@@ -43,12 +39,8 @@
     t = Tensor.ones(SIZE_2, SIZE_2, SIZE_2) if rank == 0 else Tensor.zeros(SIZE_2, SIZE_2, SIZE_2)
     print(t.numpy())
     t2 = allreduce_jit(t.contiguous().realize(), cache_id="test2")
-<<<<<<< HEAD
     print(t2.numpy())
-    assert np.allclose(np.ones((SIZE_2, SIZE_2, SIZE_2)), t2.numpy())
-=======
     assert np.allclose(np.ones((SIZE_2, SIZE_2, SIZE_2)), t2.numpy()), f"{t2.numpy()} wasn't ones"
->>>>>>> 9c6bb7ff
 
   print(f"rank {rank} passed")
 
