--- conflicted
+++ resolved
@@ -136,7 +136,6 @@
 
 class Transformer:
   def __init__(self, dim, multiple_of, n_heads, n_layers, norm_eps, vocab_size, linear=Linear, max_batch_size=32, max_seq_len=1024, ffn_dim_multiplier=None, n_kv_heads=None):
-<<<<<<< HEAD
     self.n_layers, self.layers = n_layers, []
     self.freqs_cis = []
 
@@ -150,13 +149,8 @@
         self.layers.append(TransformerBlock(dim, multiple_of, n_heads, n_kv_heads, norm_eps, linear, ffn_dim_multiplier))
       self.freqs_cis.append(Tensor(precompute_freqs_cis(dim // n_heads, max_seq_len * 2)))
 
-=======
-    self.layers = [TransformerBlock(dim, multiple_of, n_heads, n_kv_heads, norm_eps, linear, ffn_dim_multiplier) for _ in range(n_layers)]
-    self.kv_caches = [(None, None) for _ in range(n_layers)]
->>>>>>> e3a062ad
     self.norm = RMSNorm(dim, norm_eps)
     self.output = linear(dim, vocab_size, bias=False)
-<<<<<<< HEAD
     self.norm_output = lambda x: self.output(self.norm(x))
     self.jitted_norm_output = TinyJit(lambda x: self.norm_output(x).realize())
 
@@ -192,43 +186,6 @@
         h = self.layers[i + (gpu * (self.n_layers // GPU_COUNT)) + (self.n_layers % GPU_COUNT)](h, start_pos=start_pos, freqs_cis=freqs_cis[gpu], mask=mask)
 
     return self.jitted_norm_output(h) if do_jit else self.output(self.norm(h))
-=======
-    self.freqs_cis = Tensor(precompute_freqs_cis(dim // n_heads, max_seq_len * 2))
-
-    self.tok_embeddings_jitted = TinyJit(lambda x: self.tok_embeddings(x).realize())
-    self.postprocess_jitted = TinyJit(self.postprocess)
-    self.layers_jitted = [TinyJit(layer.__call__) for layer in self.layers]
-
-  def postprocess(self, x, temperature:Optional[float]):
-    logits = self.output(self.norm(x))
-    if temperature is not None: return (logits[:, -1, :] / (temperature+1e-10)).softmax().flatten().realize()
-    return logits.realize()
-
-  def __call__(self, tokens:Tensor, start_pos:int, temperature:Optional[float]=None):
-    _bsz, seqlen = tokens.shape
-    if seqlen == 1 and getenv("JIT"):
-      pos = Variable("pos", 1, 1024)
-      freqs_cis = self.freqs_cis.shrink(((0, self.freqs_cis.shape[0]), (pos, pos+seqlen),(0, self.freqs_cis.shape[2]),(0, self.freqs_cis.shape[3]),(0, self.freqs_cis.shape[4])))
-      freqs_cis.lazydata.st.var_vals[pos] = start_pos
-      h = self.tok_embeddings_jitted(tokens)
-      for i, (layer, (cache_k, cache_v)) in enumerate(zip(self.layers_jitted, self.kv_caches)):
-        h, cache_k, cache_v = layer(h, cache_k, cache_v, start_pos=start_pos, freqs_cis=self.freqs_cis, mask=None, jit_ctx={pos: start_pos})
-        # TODO: move the kv cache into Attention, pre-allocate the cache and instead of cat, update the cache in-place
-        self.kv_caches[i] = (cache_k, cache_v)
-      return self.postprocess_jitted(h, temperature)
-    else:
-      freqs_cis = self.freqs_cis.shrink(((0, self.freqs_cis.shape[0]), (start_pos, start_pos+seqlen),(0, self.freqs_cis.shape[2]),(0, self.freqs_cis.shape[3]),(0, self.freqs_cis.shape[4])))
-      mask = Tensor.full((1, 1, seqlen, start_pos + seqlen), float("-inf"), dtype=dtypes.float32).triu(start_pos+1).realize()
-      h = self.tok_embeddings(tokens)
-      for i, (layer, (cache_k, cache_v)) in enumerate(zip(self.layers, self.kv_caches)):
-        # need this reshape back to int shape in conversational mode because jitted and unjitted calls share the same cache
-        if cache_k is not None and start_pos > 0:
-          cache_k = cache_k.reshape(cache_k.shape[0], start_pos, cache_k.shape[2], cache_k.shape[3])
-          cache_v = cache_v.reshape(cache_v.shape[0], start_pos, cache_v.shape[2], cache_v.shape[3])
-        h, cache_k, cache_v = layer(h, cache_k, cache_v, start_pos=start_pos, freqs_cis=self.freqs_cis, mask=mask)
-        self.kv_caches[i] = (cache_k, cache_v)
-      return self.postprocess(h, temperature)
->>>>>>> e3a062ad
 
 # **** files and arguments ****
 
@@ -499,15 +456,9 @@
   # *** prompt engineers stop here ****
 
 
-<<<<<<< HEAD
   LLAMA_SUFFIX = {"1": "", "2": "-2", "Code": "-Code"}[args.gen]
-  WEIGHTS_DIR = Path(__file__).parent.parent / f"weights/LLaMA{LLAMA_SUFFIX}/"
-  TOKENIZER_FILENAME = WEIGHTS_DIR / "tokenizer.model"
-=======
-  LLAMA_SUFFIX = {1: "", 2: "-2"}[args.gen]
   MODEL_PATH = args.model or Path(__file__).parents[1] / f"weights/LLaMA{LLAMA_SUFFIX}/{args.size}"
   TOKENIZER_PATH = (MODEL_PATH if MODEL_PATH.is_dir() else MODEL_PATH.parent) / "tokenizer.model"
->>>>>>> e3a062ad
   print(f"using LLaMA{LLAMA_SUFFIX}-{args.size} model")
   llama = LLaMa.build(MODEL_PATH, TOKENIZER_PATH, model_gen=args.gen, model_size=args.size, quantize=args.quantize)
 
