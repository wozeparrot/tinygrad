<<<<<<< HEAD
from extra import dist
if __name__ == "__main__":
  dist.preinit()

from tinygrad.jit import TinyJit
from tinygrad.tensor import Tensor
from tinygrad.helpers import getenv
from tinygrad.nn import optim
from tinygrad.state import safe_save, get_state_dict
from extra.dist import collectives
import wandb
=======
import functools
import os
import time
from tqdm import tqdm

from tinygrad import Device, GlobalCounters, Tensor, TinyJit, dtypes
from tinygrad.helpers import getenv, BEAM, WINO
from tinygrad.nn.state import get_parameters, get_state_dict, safe_load, safe_save

from examples.mlperf.helpers import get_training_state, load_training_state
>>>>>>> a7afd2f6

def train_resnet():
  from extra.models import resnet
  from examples.mlperf.dataloader import batch_load_resnet
  from extra.datasets.imagenet import get_train_files, get_val_files
  from examples.mlperf.lr_schedulers import PolynomialDecayWithWarmup
  from examples.mlperf.initializers import Conv2dHeNormal, Linear
  from examples.hlb_cifar10 import UnsyncedBatchNorm

  config = {}
  seed = config["seed"] = getenv("SEED", 42)
  Tensor.manual_seed(seed)  # seed for weight initialization

  GPUS = config["GPUS"] = [f"{Device.DEFAULT}:{i}" for i in range(getenv("GPUS", 1))]
  print(f"Training on {GPUS}")
  for x in GPUS: Device[x]

  # ** model definition and initializers **
  num_classes = 1000
  resnet.Conv2d = Conv2dHeNormal
  resnet.Linear = Linear
  if not getenv("SYNCBN"): resnet.BatchNorm = functools.partial(UnsyncedBatchNorm, num_devices=len(GPUS))
  model = resnet.ResNet50(num_classes)

  # shard weights and initialize in order
  for k, x in get_state_dict(model).items():
    if not getenv("SYNCBN") and ("running_mean" in k or "running_var" in k):
      x.realize().shard_(GPUS, axis=0)
    else:
      x.realize().to_(GPUS)
  parameters = get_parameters(model)

  # ** hyperparameters **
  epochs            = config["epochs"]            = getenv("EPOCHS", 41)
  BS                = config["BS"]                = getenv("BS", 104 * len(GPUS))  # fp32 GPUS<=6 7900xtx can fit BS=112
  EVAL_BS           = config["EVAL_BS"]           = getenv("EVAL_BS", BS)
  base_lr           = config["base_lr"]           = getenv("LR", 8.5 * (BS/2048))
  lr_warmup_epochs  = config["lr_warmup_epochs"]  = getenv("WARMUP_EPOCHS", 5)
  decay             = config["decay"]             = getenv("DECAY", 2e-4)

  target, achieved  = getenv("TARGET", 0.759), False
  eval_start_epoch  = getenv("EVAL_START_EPOCH", 0)
  eval_epochs       = getenv("EVAL_EPOCHS", 1)

  steps_in_train_epoch  = config["steps_in_train_epoch"]  = (len(get_train_files()) // BS)
  steps_in_val_epoch    = config["steps_in_val_epoch"]    = (len(get_val_files()) // EVAL_BS)

  config["BEAM"]    = BEAM.value
  config["WINO"]    = WINO.value
  config["SYNCBN"]  = getenv("SYNCBN")

  # ** Optimizer **
  from examples.mlperf.optimizers import LARS
  skip_list = {v for k, v in get_state_dict(model).items() if "bn" in k or "bias" in k or "downsample.1" in k}
  optimizer = LARS(parameters, base_lr, momentum=.9, weight_decay=decay, skip_list=skip_list)

  # ** LR scheduler **
  scheduler = PolynomialDecayWithWarmup(optimizer, initial_lr=base_lr, end_lr=1e-4,
                                        train_steps=epochs * steps_in_train_epoch,
                                        warmup=lr_warmup_epochs * steps_in_train_epoch)
  print(f"training with batch size {BS} for {epochs} epochs")

  # ** resume from checkpointing **
  start_epoch = 0
  if ckpt:=getenv("RESUME", ""):
    load_training_state(model, optimizer, scheduler, safe_load(ckpt))
    start_epoch = int(scheduler.epoch_counter.numpy().item() / steps_in_train_epoch)
    print(f"resuming from {ckpt} at epoch {start_epoch}")

  # ** init wandb **
  WANDB = getenv("WANDB")
  if WANDB:
    import wandb
    wandb_args = {"id": wandb_id, "resume": "must"} if (wandb_id := getenv("WANDB_RESUME", "")) else {}
    wandb.init(config=config, **wandb_args)

  BENCHMARK = getenv("BENCHMARK")

  # ** jitted steps **
  input_mean = Tensor([123.68, 116.78, 103.94], device=GPUS, dtype=dtypes.float32).reshape(1, -1, 1, 1)
  # mlperf reference resnet does not divide by input_std for some reason
  # input_std = Tensor([0.229, 0.224, 0.225], device=GPUS, dtype=dtypes.float32).reshape(1, -1, 1, 1)
  def normalize(x): return x.permute([0, 3, 1, 2]) - input_mean
  @TinyJit
  def train_step(X, Y):
    optimizer.zero_grad()
    X = normalize(X)
    out = model.forward(X)
    loss = out.sparse_categorical_crossentropy(Y, label_smoothing=0.1)
    top_1 = (out.argmax(-1) == Y).sum()
    loss.backward()
    optimizer.step()
    scheduler.step()
    return loss.realize(), top_1.realize()
  @TinyJit
  def eval_step(X, Y):
    X = normalize(X)
    out = model.forward(X)
    loss = out.sparse_categorical_crossentropy(Y, label_smoothing=0.1)
    top_1 = (out.argmax(-1) == Y).sum()
    return loss.realize(), top_1.realize()
  def data_get(it):
    x, y, cookie = next(it)
    return x.shard(GPUS, axis=0).realize(), Tensor(y, requires_grad=False).shard(GPUS, axis=0), cookie

  # ** epoch loop **
  step_times = []
  for e in range(start_epoch, epochs):
    # ** train loop **
    Tensor.training = True
    it = iter(tqdm(batch_load_resnet(batch_size=BS, val=False, shuffle=True, seed=seed*epochs + e),
                   total=steps_in_train_epoch, desc=f"epoch {e}", disable=BENCHMARK))
    i, proc = 0, data_get(it)
    st = time.perf_counter()
    while proc is not None:
      GlobalCounters.reset()
      (loss, top_1_acc), proc = train_step(proc[0], proc[1]), proc[2]

      pt = time.perf_counter()

      try:
        next_proc = data_get(it)
      except StopIteration:
        next_proc = None

      dt = time.perf_counter()

      device_str = loss.device if isinstance(loss.device, str) else f"{loss.device[0]} * {len(loss.device)}"
      loss, top_1_acc = loss.numpy().item(), top_1_acc.numpy().item() / BS

      cl = time.perf_counter()
      if BENCHMARK:
        step_times.append(cl - st)

      tqdm.write(
        f"{i:5} {((cl - st)) * 1000.0:7.2f} ms run, {(pt - st) * 1000.0:7.2f} ms python, {(dt - pt) * 1000.0:6.2f} ms fetch data, "
        f"{(cl - dt) * 1000.0:7.2f} ms {device_str}, {loss:5.2f} loss, {top_1_acc:3.2f} acc, {optimizer.lr.numpy()[0]:.6f} LR, "
        f"{GlobalCounters.mem_used / 1e9:.2f} GB used, {GlobalCounters.global_ops * 1e-9 / (cl - st):9.2f} GFLOPS")
      if WANDB:
        wandb.log({"lr": optimizer.lr.numpy(), "train/loss": loss, "train/top_1_acc": top_1_acc, "train/step_time": cl - st,
                   "train/python_time": pt - st, "train/data_time": dt - pt, "train/cl_time": cl - dt,
                   "train/GFLOPS": GlobalCounters.global_ops * 1e-9 / (cl - st), "epoch": e + (i + 1) / steps_in_train_epoch})

      st = cl
      proc, next_proc = next_proc, None  # return old cookie
      i += 1

      if i == BENCHMARK:
        median_step_time = sorted(step_times)[(BENCHMARK + 1) // 2]  # in seconds
        estimated_total_hours = median_step_time * steps_in_train_epoch * epochs / 60 / 60
        print(f"Estimated training time: {estimated_total_hours:.0f}h{(estimated_total_hours - int(estimated_total_hours)) * 60:.0f}m")
        return

    # ** eval loop **
    if (e + 1 - eval_start_epoch) % eval_epochs == 0:
      train_step.reset()  # free the train step memory :(
      eval_loss = []
      eval_times = []
      eval_top_1_acc = []
      Tensor.training = False

      it = iter(tqdm(batch_load_resnet(batch_size=EVAL_BS, val=True, shuffle=False), total=steps_in_val_epoch))
      proc = data_get(it)
      while proc is not None:
        GlobalCounters.reset()
        st = time.time()

        (loss, top_1_acc), proc = eval_step(proc[0], proc[1]), proc[2]  # drop inputs, keep cookie

        try:
          next_proc = data_get(it)
        except StopIteration:
          next_proc = None

        loss, top_1_acc = loss.numpy().item(), top_1_acc.numpy().item() / EVAL_BS
        eval_loss.append(loss)
        eval_top_1_acc.append(top_1_acc)
        proc, next_proc = next_proc, None  # return old cookie

        et = time.time()
        eval_times.append(et - st)

      eval_step.reset()
      total_loss = sum(eval_loss) / len(eval_loss)
      total_top_1 = sum(eval_top_1_acc) / len(eval_top_1_acc)
      total_fw_time = sum(eval_times) / len(eval_times)
      tqdm.write(f"eval loss: {total_loss:.2f}, eval time: {total_fw_time:.2f}, eval top 1 acc: {total_top_1:.3f}")
      if WANDB:
        wandb.log({"eval/loss": total_loss, "eval/top_1_acc": total_top_1, "eval/forward_time": total_fw_time, "epoch": e + 1})

      # save model if achieved target
      if not achieved and total_top_1 >= target:
        fn = f"./ckpts/resnet50.safe"
        safe_save(get_state_dict(model), fn)
        print(f" *** Model saved to {fn} ***")
        achieved = True

      # checkpoint every time we eval
      if getenv("CKPT"):
        if not os.path.exists("./ckpts"): os.mkdir("./ckpts")
        if WANDB and wandb.run is not None:
          fn = f"./ckpts/{time.strftime('%Y%m%d_%H%M%S')}_{wandb.run.id}_e{e}.safe"
        else:
          fn = f"./ckpts/{time.strftime('%Y%m%d_%H%M%S')}_e{e}.safe"
        print(f"saving ckpt to {fn}")
        safe_save(get_training_state(model, optimizer, scheduler), fn)

def train_retinanet():
  # TODO: Retinanet
  pass

def train_unet3d():
  # TODO: Unet3d
  pass

def train_rnnt():
  # TODO: RNN-T
  pass

def train_bert():
  from models.bert import BertForPreTraining
  from extra.datasets.wikipedia import iterate, get_train_files
  from extra.lr_scheduler import CosineAnnealingLR
  from extra.dist import OOB

  rank, world_size = getenv("RANK"), getenv("WORLD_SIZE")

  mdl = BertForPreTraining()
  mdl.load_from_pretrained()

  params = get_state_dict(mdl)
  optimizer = optim.LAMB(list(params.values()), lr=1e-4, wd=0.01)
  lr_scheduler = CosineAnnealingLR(optimizer, len(get_train_files()), eta_min=1e-6)

  if rank == 0:
    wandb.init(project="tinygrad-mlperf")

  @TinyJit
  def eval_step(input_ids, input_mask, segment_ids, masked_lm_positions, masked_lm_ids):
    pred, _ = mdl(input_ids, input_mask, segment_ids)
    acc = mdl.accuracy(pred, masked_lm_positions, masked_lm_ids)
    return acc.realize()

  @TinyJit
  def train_step(input_ids, input_mask, segment_ids, masked_lm_positions, masked_lm_ids, next_sentence_labels):
    pred, seq = mdl(input_ids, input_mask, segment_ids)
    loss = mdl.loss(pred, seq, masked_lm_positions, masked_lm_ids, next_sentence_labels)
    optimizer.zero_grad()
    loss.backward()

    # sync gradients across ranks
    bucket, bucket_meta, offset = [], {}, 0
    for k, v in params.items():
      if v.grad is not None:
        bucket_meta[k] = (v.numel(), v.shape)
        bucket.append(v.grad.flatten())
    grads = collectives.allreduce(Tensor.cat(*bucket), cache_id="grads")
    for k in bucket_meta:
      size = bucket_meta[k][0]
      params[k].grad.assign(grads[offset:offset+size].reshape(*bucket_meta[k][1]))
      offset += size

    optimizer.step()
    return loss.realize()

  print(f"there are {len(get_train_files())} training files")

  done = False
  for i in range(1000):
    # train loop
    for j, (X, _) in enumerate(iterate(bs=4)):
      input_ids, input_mask, segment_ids = Tensor(X["input_ids"], requires_grad=False), Tensor(X["input_mask"], requires_grad=False), Tensor(X["segment_ids"], requires_grad=False)
      masked_lm_positions, masked_lm_ids, next_sentence_labels = Tensor(X["masked_lm_positions"], requires_grad=False), Tensor(X["masked_lm_ids"], requires_grad=False), Tensor(X["next_sentence_labels"], requires_grad=False)
      # split across ranks
      input_ids, input_mask, segment_ids = input_ids.chunk(world_size, 0)[rank], input_mask.chunk(world_size, 0)[rank], segment_ids.chunk(world_size, 0)[rank]
      masked_lm_positions, masked_lm_ids, next_sentence_labels = masked_lm_positions.chunk(world_size, 0)[rank], masked_lm_ids.chunk(world_size, 0)[rank], next_sentence_labels.chunk(world_size, 0)[rank]
      loss = train_step(input_ids, input_mask, segment_ids, masked_lm_positions, masked_lm_ids, next_sentence_labels)
      lr_scheduler.step()

      # update wandb
      if rank == 0:
        wandb.log({
          "loss": loss.numpy().item(),
          "lr": optimizer.lr.numpy().item(),
        })

      # save checkpoint every 10000 steps
      if j % 10000 == 0 and rank == 0:
        safe_save(get_state_dict(mdl), f"weights/ckpt_{i}_{j}.bert.safetensors")

      # eval loop
      if j % 10000 == 0:
        Tensor.training = False
        train_step.jit_cache = []
        train_step.cnt = 0
        accuracies = []
        for X, _ in iterate(bs=8, val=True):
          input_ids, input_mask, segment_ids = Tensor(X["input_ids"], requires_grad=False), Tensor(X["input_mask"], requires_grad=False), Tensor(X["segment_ids"], requires_grad=False)
          masked_lm_positions, masked_lm_ids = Tensor(X["masked_lm_positions"], requires_grad=False), Tensor(X["masked_lm_ids"], requires_grad=False)
          input_ids, input_mask, segment_ids = input_ids.chunk(world_size, 0)[rank], input_mask.chunk(world_size, 0)[rank], segment_ids.chunk(world_size, 0)[rank]
          masked_lm_positions, masked_lm_ids = masked_lm_positions.chunk(world_size, 0)[rank], masked_lm_ids.chunk(world_size, 0)[rank]
          acc = eval_step(input_ids, input_mask, segment_ids, masked_lm_positions, masked_lm_ids).numpy().item()
          accuracies.append(acc)

        acc_sum, acc_len = sum(accuracies), len(accuracies)
        if rank == 0:
          for l in range(1, world_size):
            recv_sum, recv_len = OOB.recv(l)
            acc_sum += recv_sum
            acc_len += recv_len
        elif rank < world_size:
          OOB.send((acc_sum, acc_len), 0)

        if rank == 0:
          final_acc = acc_sum / acc_len
          wandb.log({"eval_accuracy": final_acc})
          if final_acc >= 0.72:
            print("done training")
            done = True
            # broadcast done signal
            for l in range(1, world_size):
              OOB.send(True, l)
            break
          else:
            # broadcast done signal
            for l in range(1, world_size):
              OOB.send(False, l)
        else:
          done = OOB.recv(0)
        eval_step.jit_cache = []
        eval_step.cnt = 0
        Tensor.training = True
    if done: break

def train_maskrcnn():
  # TODO: Mask RCNN
  pass

<<<<<<< HEAD
def train():
  Tensor.training = True

  for m in getenv("MODEL", "resnet,retinanet,unet3d,rnnt,bert,maskrcnn").split(","):
    nm = f"train_{m}"
    if nm in globals():
      print(f"training {m}")
      globals()[nm]()

if __name__ == "__main__":
  devices = ["gpu:0", "gpu:1", "gpu:2", "gpu:3"]
  world_size = len(devices)

  # init out-of-band communication
  dist.init_oob(world_size)

  # start the processes
  processes = []
  for rank, device in enumerate(devices):
    processes.append(dist.spawn(rank, device, fn=train, args=()))
  for p in processes: p.join()
=======
if __name__ == "__main__":
  with Tensor.train():
    for m in getenv("MODEL", "resnet,retinanet,unet3d,rnnt,bert,maskrcnn").split(","):
      nm = f"train_{m}"
      if nm in globals():
        print(f"training {m}")
        globals()[nm]()
>>>>>>> a7afd2f6
<|MERGE_RESOLUTION|>--- conflicted
+++ resolved
@@ -1,16 +1,3 @@
-<<<<<<< HEAD
-from extra import dist
-if __name__ == "__main__":
-  dist.preinit()
-
-from tinygrad.jit import TinyJit
-from tinygrad.tensor import Tensor
-from tinygrad.helpers import getenv
-from tinygrad.nn import optim
-from tinygrad.state import safe_save, get_state_dict
-from extra.dist import collectives
-import wandb
-=======
 import functools
 import os
 import time
@@ -21,7 +8,6 @@
 from tinygrad.nn.state import get_parameters, get_state_dict, safe_load, safe_save
 
 from examples.mlperf.helpers import get_training_state, load_training_state
->>>>>>> a7afd2f6
 
 def train_resnet():
   from extra.models import resnet
@@ -242,22 +228,20 @@
   pass
 
 def train_bert():
-  from models.bert import BertForPreTraining
+  from extra.models.bert import BertForPreTraining
   from extra.datasets.wikipedia import iterate, get_train_files
   from extra.lr_scheduler import CosineAnnealingLR
-  from extra.dist import OOB
-
-  rank, world_size = getenv("RANK"), getenv("WORLD_SIZE")
 
   mdl = BertForPreTraining()
   mdl.load_from_pretrained()
 
-  params = get_state_dict(mdl)
-  optimizer = optim.LAMB(list(params.values()), lr=1e-4, wd=0.01)
+  from tinygrad.nn.optim import LAMB
+  optimizer = LAMB(get_parameters(mdl), lr=1e-4, wd=0.01)
   lr_scheduler = CosineAnnealingLR(optimizer, len(get_train_files()), eta_min=1e-6)
 
-  if rank == 0:
-    wandb.init(project="tinygrad-mlperf")
+  if getenv("WANDB"):
+    import wandb
+    wandb.init(project="tinygrad-mlperf-bert")
 
   @TinyJit
   def eval_step(input_ids, input_mask, segment_ids, masked_lm_positions, masked_lm_ids):
@@ -271,26 +255,13 @@
     loss = mdl.loss(pred, seq, masked_lm_positions, masked_lm_ids, next_sentence_labels)
     optimizer.zero_grad()
     loss.backward()
-
-    # sync gradients across ranks
-    bucket, bucket_meta, offset = [], {}, 0
-    for k, v in params.items():
-      if v.grad is not None:
-        bucket_meta[k] = (v.numel(), v.shape)
-        bucket.append(v.grad.flatten())
-    grads = collectives.allreduce(Tensor.cat(*bucket), cache_id="grads")
-    for k in bucket_meta:
-      size = bucket_meta[k][0]
-      params[k].grad.assign(grads[offset:offset+size].reshape(*bucket_meta[k][1]))
-      offset += size
-
     optimizer.step()
     return loss.realize()
 
   print(f"there are {len(get_train_files())} training files")
 
   done = False
-  for i in range(1000):
+  for i in range(300):
     # train loop
     for j, (X, _) in enumerate(iterate(bs=4)):
       input_ids, input_mask, segment_ids = Tensor(X["input_ids"], requires_grad=False), Tensor(X["input_mask"], requires_grad=False), Tensor(X["segment_ids"], requires_grad=False)
@@ -302,92 +273,45 @@
       lr_scheduler.step()
 
       # update wandb
-      if rank == 0:
+      if getenv("WANDB"):
         wandb.log({
           "loss": loss.numpy().item(),
           "lr": optimizer.lr.numpy().item(),
         })
 
-      # save checkpoint every 10000 steps
-      if j % 10000 == 0 and rank == 0:
-        safe_save(get_state_dict(mdl), f"weights/ckpt_{i}_{j}.bert.safetensors")
-
       # eval loop
       if j % 10000 == 0:
-        Tensor.training = False
-        train_step.jit_cache = []
-        train_step.cnt = 0
-        accuracies = []
-        for X, _ in iterate(bs=8, val=True):
-          input_ids, input_mask, segment_ids = Tensor(X["input_ids"], requires_grad=False), Tensor(X["input_mask"], requires_grad=False), Tensor(X["segment_ids"], requires_grad=False)
-          masked_lm_positions, masked_lm_ids = Tensor(X["masked_lm_positions"], requires_grad=False), Tensor(X["masked_lm_ids"], requires_grad=False)
-          input_ids, input_mask, segment_ids = input_ids.chunk(world_size, 0)[rank], input_mask.chunk(world_size, 0)[rank], segment_ids.chunk(world_size, 0)[rank]
-          masked_lm_positions, masked_lm_ids = masked_lm_positions.chunk(world_size, 0)[rank], masked_lm_ids.chunk(world_size, 0)[rank]
-          acc = eval_step(input_ids, input_mask, segment_ids, masked_lm_positions, masked_lm_ids).numpy().item()
-          accuracies.append(acc)
-
-        acc_sum, acc_len = sum(accuracies), len(accuracies)
-        if rank == 0:
-          for l in range(1, world_size):
-            recv_sum, recv_len = OOB.recv(l)
-            acc_sum += recv_sum
-            acc_len += recv_len
-        elif rank < world_size:
-          OOB.send((acc_sum, acc_len), 0)
-
-        if rank == 0:
-          final_acc = acc_sum / acc_len
-          wandb.log({"eval_accuracy": final_acc})
+        # save checkpoint
+        safe_save(get_state_dict(mdl), f"weights/ckpt_{i}_{j}.bert.safetensors")
+
+        train_step.reset()
+        with Tensor.train(False):
+          accuracies = []
+          for X, _ in iterate(bs=8, val=True):
+            input_ids, input_mask, segment_ids = Tensor(X["input_ids"], requires_grad=False), Tensor(X["input_mask"], requires_grad=False), Tensor(X["segment_ids"], requires_grad=False)
+            masked_lm_positions, masked_lm_ids = Tensor(X["masked_lm_positions"], requires_grad=False), Tensor(X["masked_lm_ids"], requires_grad=False)
+            input_ids, input_mask, segment_ids = input_ids.chunk(world_size, 0)[rank], input_mask.chunk(world_size, 0)[rank], segment_ids.chunk(world_size, 0)[rank]
+            masked_lm_positions, masked_lm_ids = masked_lm_positions.chunk(world_size, 0)[rank], masked_lm_ids.chunk(world_size, 0)[rank]
+            acc = eval_step(input_ids, input_mask, segment_ids, masked_lm_positions, masked_lm_ids).item()
+            accuracies.append(acc)
+
+          final_acc = accuracies / len(accuracies)
+          if getenv("WANDB"): wandb.log({"eval_accuracy": final_acc})
           if final_acc >= 0.72:
-            print("done training")
+            print(f"achieved 0.72 accuracy, stopping")
             done = True
-            # broadcast done signal
-            for l in range(1, world_size):
-              OOB.send(True, l)
             break
-          else:
-            # broadcast done signal
-            for l in range(1, world_size):
-              OOB.send(False, l)
-        else:
-          done = OOB.recv(0)
-        eval_step.jit_cache = []
-        eval_step.cnt = 0
-        Tensor.training = True
+        eval_step.reset()
     if done: break
 
 def train_maskrcnn():
   # TODO: Mask RCNN
   pass
 
-<<<<<<< HEAD
-def train():
-  Tensor.training = True
-
-  for m in getenv("MODEL", "resnet,retinanet,unet3d,rnnt,bert,maskrcnn").split(","):
-    nm = f"train_{m}"
-    if nm in globals():
-      print(f"training {m}")
-      globals()[nm]()
-
-if __name__ == "__main__":
-  devices = ["gpu:0", "gpu:1", "gpu:2", "gpu:3"]
-  world_size = len(devices)
-
-  # init out-of-band communication
-  dist.init_oob(world_size)
-
-  # start the processes
-  processes = []
-  for rank, device in enumerate(devices):
-    processes.append(dist.spawn(rank, device, fn=train, args=()))
-  for p in processes: p.join()
-=======
 if __name__ == "__main__":
   with Tensor.train():
     for m in getenv("MODEL", "resnet,retinanet,unet3d,rnnt,bert,maskrcnn").split(","):
       nm = f"train_{m}"
       if nm in globals():
         print(f"training {m}")
-        globals()[nm]()
->>>>>>> a7afd2f6
+        globals()[nm]()