from tinygrad.uop.ops import Ops, UOp, resolve, can_pad, GroupOp, UPat, PatternMatcher, graph_rewrite
from tinygrad.helpers import all_int, prod, unwrap, dedup, DONT_REALIZE_EXPAND, DONT_GROUP_REDUCES, FUSE_CONV_BW
from tinygrad.shape.shapetracker import ShapeTracker

ALWAYS_CONTIGUOUS = {Ops.CONTIGUOUS, Ops.ASSIGN, Ops.COPY, Ops.BUFFER, Ops.BUFFER_VIEW,
                     Ops.CONST, Ops.BIND, Ops.DEVICE, Ops.MSELECT, Ops.MSTACK, Ops.GBARRIER}

<<<<<<< HEAD
sym = symbolic_simple+PatternMatcher([
  # UOp with size 0 is zero
  (UPat(GroupOp.All-{Ops.SINK}, name="root"), lambda root: root.const_like(0) if root.base.st is not None and root.size == 0 \
    and not (root.base.op is Ops.CONST and root.base.arg == 0) else None),
  # DETACH and CONTIGUOUS_BACKWARD are NOOPs here
  (UPat((Ops.DETACH, Ops.CONTIGUOUS_BACKWARD), name="x"), lambda x: x.src[0]),
  # reduce of size 0 is the identity element
  (UPat(Ops.REDUCE_AXIS, name="reduce", src=(UPat.var("x"),)),
   lambda reduce,x: reduce.const_like(identity_element(reduce.arg[0], reduce.dtype)) if x.size == 0 and reduce.size != 0 else None),
  # reduce on stride 0 is collapsed
  (UPat(Ops.REDUCE_AXIS, name="reduce", src=(UPat.var("x"),)), simplify_stride0_reduce),
  # split_reduceop
  (UPat(Ops.REDUCE_AXIS, name="reduce", src=(UPat.var("x"),)), split_reduceop),
  # COPY(CONST) creates a new CONST on the destination device
  (UPat(Ops.COPY, name="root", src=(UPat.cvar("x"), UPat(Ops.DEVICE))), lambda root,x: root.const_like(x.arg)),
  # non device changing COPY is a NOOP
  (UPat(Ops.COPY, name="c", src=(UPat.var("x"), UPat(Ops.DEVICE))), lambda c,x: x if c.device == x.device else None),
  # store a shrink before COPY, otherwise view after the COPY
  (UPat(Ops.COPY, src=(UPat(Ops.VIEW, src=(UPat.var("base"),), name="view"), UPat(Ops.DEVICE)), name="copy"), copy_reorder_view),
  # remove cast to image when it's already a contiguous image
  (UPat(Ops.CAST, name="cast", src=(UPat(Ops.VIEW, name="vm", src=(UPat(Ops.CONTIGUOUS, name="base"),)),)),
   lambda cast,base,vm: base.view(vm.st) if isinstance(cast.dtype, ImageDType) and isinstance(base.dtype, ImageDType) else None),
  # CAST before masking constants
  (UPat.cvar("x").view().cast(name="c"), lambda x,c: x.cast(c.dtype).view(c.src[0].arg)),
  # make things that can't be images not images
  (UPat(GroupOp.All-{Ops.BUFFER, Ops.VIEW, Ops.CONST, Ops.DEVICE}, name="u"), lambda u: u.replace(dtype=dt.base) if isinstance(dt:=u.dtype,ImageDType)
   and (prod(u.shape) != prod(dt.shape) or not any(u.shape[x]%4 == 0 for x in u.st.unit_stride_axes())) else None),
  # remove contiguous if we can just view the buffer
  (UPat(Ops.CONTIGUOUS, name="root", src=(UPat(Ops.VIEW, name="view", src=(UPat(Ops.BUFFER, name="buf"),)),)),
   lambda root,view,buf: view if view.st.contiguous and view.size == buf.size else None),
  # contiguous/buffer/copy/assign is already contiguous
  (UPat(Ops.CONTIGUOUS, name="root", src=(UPat((Ops.CONTIGUOUS, Ops.BUFFER, Ops.COPY, Ops.ASSIGN)),)), lambda root: root.src[0]),
  # substitute BITCAST/CONTIGUOUS with BUFFER_VIEW on DISK
  (UPat((Ops.BITCAST, Ops.CONTIGUOUS), src=(UPat.var("x"),), name="t"), lambda x,t: UOp(Ops.BUFFER_VIEW, t.dtype, (x.base,),
    (t.size, x.st.views[0].offset)).reshape(t.shape) if isinstance(x.device, str) and x.device.startswith("DISK") else None),
  # substitute CONTIGUOUS with BUFFER_VIEW on TINYFS
  (UPat((Ops.CONTIGUOUS), src=(UPat.var("x"),), name="t"), lambda x,t: UOp(Ops.BUFFER_VIEW, t.dtype, (x.base,),
    (t.size, x.st.views[0].offset)).reshape(t.shape) if isinstance(x.device, str) and x.device.startswith("TINYFS") else None),
  # double ASSIGN to same target is one ASSIGN
  (UPat(Ops.ASSIGN, src=(UPat.var("t"), UPat(Ops.ASSIGN, src=(UPat.var("t"), UPat.var("x"))))), lambda x,t: t.assign(x.contiguous())),
  # ASSIGN to unrealized replaces the UOp
  (UPat(Ops.ASSIGN, src=(UPat.var("t"), UPat.var("x"))), lambda x,t: x.contiguous() if t.base.op not in {Ops.BUFFER, Ops.BUFFER_VIEW} and
   not (t.base.op is Ops.MSTACK and all(x.op is Ops.BUFFER for x in t.base.src)) else None),
  # put CAST to smaller dtype before EXPAND
  (UPat(Ops.CAST, name="cast", src=(UPat(Ops.VIEW, name="vm"),)), lambda cast,vm: vm.base.cast(cast.dtype).view(vm.st)
    if cast.dtype.itemsize <= vm.dtype.itemsize and resolve(prod(vm.shape) > vm.st.real_size()) else None),
  # put UnaryOps before EXPANDs, if it can fuse with the input
  (UPat(GroupOp.Unary, src=(UPat(Ops.VIEW, src=(UPat(GroupOp.All-ALWAYS_CONTIGUOUS, name="inp"),), name="v"),), name="alu"),
   lambda inp,v,alu: inp.alu(alu.op).view(v.st) if resolve(prod(alu.shape) > v.st.real_size()) else None),
])

# support for using a contiguous permuted view instead of the parent view if one exists

def found_contiguous(ctx:dict[UOp, UOp], contig:UOp, src:UOp):
  if (sti:=unwrap(src.st).invert(src.base.shape)) is not None: ctx[src.base] = contig.view(sti)

replace_contiguous = PatternMatcher([
  (UPat(Ops.CONTIGUOUS, src=(UPat(Ops.VIEW, name="src"),), name="contig"), found_contiguous),
  (UPat(GroupOp.ALU, name="alu"), lambda ctx,alu: alu.replace(src=new_src) if (new_src:=tuple(ctx.get(s, s) for s in alu.src)) != alu.src else None),
])

=======
>>>>>>> a9f3632c
# **** Grouper decides which of the UOps realize

def realize(ctx:dict[UOp, None], tr:UOp) -> None: ctx[tr] = None

def realize_parents(ctx:dict[UOp, None], rb:UOp) -> None:
  for s in rb.src:
    if s.op not in ALWAYS_CONTIGUOUS: ctx[s] = None

def realize_before_view(ctx:dict[UOp, None], view:UOp, tr:UOp) -> None:
  st = unwrap(view.st)
  # always realize unsafe pad ops before masked view
  if any(v.mask is not None for v in st.views) and not can_pad(tr, ctx): return realize(ctx, tr)
  # fold simple pads
  if len(st.views) == 1 and (m:=st.views[-1].mask) is not None and all_int(tr.shape) and resolve(prod(tr.shape) >= prod([y-x for x,y in m])): return
  # realize before expand
  if resolve(prod(tr.shape) < prod(st.shape)) and not DONT_REALIZE_EXPAND: return realize(ctx, tr)

do_realize = PatternMatcher([
  # always realize SINK parents
  (UPat(Ops.SINK, name="s"), lambda ctx,s: ctx.update((x.base, None) for x in s.src if x.base.op not in ALWAYS_CONTIGUOUS)),
  # always realize ASSIGN/CONTIGUOUS/GroupOp.Meta
  (UPat({Ops.ASSIGN, Ops.CONTIGUOUS, *GroupOp.Meta}, name="tr"), realize),
  # realize before expand or unsafe pad ops
  (UPat(Ops.VIEW, src=(UPat(GroupOp.All-ALWAYS_CONTIGUOUS, name="tr"),), name="view"), realize_before_view),
  # realize parents of COPY, MSELECT, MSTACK
  (UPat((Ops.COPY, Ops.MSELECT, Ops.MSTACK), name="rb"), realize_parents),
])

def recursive_group(tr:UOp, st:ShapeTracker, r:UOp, children:dict[UOp, dict[UOp, None]], realizes:dict[UOp, None],
                    reduce_for_op:dict[UOp, UOp], group:dict[UOp, None], cache:dict[tuple[UOp, ShapeTracker], None]) -> None:
  if (tr, st) in cache: return
  cache.setdefault((tr, st))
  rsize = unwrap(r.st).size
  if tr in realizes and tr is not r:
    # can only fuse contiguous
    # max one reduceop per kernel
    if not st.contiguous or st.size != rsize or tr in reduce_for_op: group.setdefault(r)
    return group.setdefault(tr)
  for tr_next in children.get(tr, {}):
    # max one reduceop per kernel
    if tr_next.op is Ops.REDUCE_AXIS: return group.setdefault(r)
    # can only fuse contiguous
    if len(st_childs:=dedup(unwrap(x.st) for x in tr_next.src if x.base == tr)) > 1: return group.setdefault(r)
    recursive_group(tr_next, st+st_childs[0], r, children, realizes, reduce_for_op, group, cache)

def group_realizes(sink:UOp) -> dict[UOp, None]:
  # start by adding uops that always realize
  realizes: dict[UOp, None] = {}
  sink = graph_rewrite(sink, do_realize, ctx=realizes, name="do_realize")
  if DONT_GROUP_REDUCES: return realizes

  # construct children graph (only for bases)
  children: dict[UOp, dict[UOp, None]] = {}
  assigns: dict[UOp, None] = {}
  for u in (toposort:=sink.toposort()):
    if u.op in {Ops.VIEW, Ops.SINK}: continue
    if u.op is Ops.ASSIGN: assigns[u.buf_uop] = None
    for s in u.src: children.setdefault(s.base, {})[u] = None

  # find all reduces, and pair them to a elementwise op. if they can't be cleanly paired, force realize the reduce (or a contig child)
  reduce_for_op: dict[UOp, UOp] = {}
  double_reduces: list[UOp] = []
  for r in toposort:
    if r.op is not Ops.REDUCE_AXIS: continue
    if len(r.arg) == 3 and r.arg[2] is True: continue
    if FUSE_CONV_BW and r.src[0].base.op is Ops.REDUCE_AXIS and r.src[0] is not r.src[0].base: double_reduces.append(r)
    if r in realizes: continue
    group: dict[UOp, None] = {}
    recursive_group(r, unwrap(r.st), r, children, realizes, reduce_for_op, group, cache={})
    # max one reduceop per kernel
    can_chase = all(tr not in reduce_for_op for tr in group)
    for u in r.toposort(gate=lambda u: u not in realizes):
      if u.op is Ops.REDUCE_AXIS and u.src[0].base.op is Ops.CONST:
        can_chase = False
        break
    # TODO: forced_realize exists because the scheduler is incapable of checking for self-contained DAGs
    forced_realize = r in group
    # can only have one output
    if not forced_realize and len(group) > 1: forced_realize = True
    # can only fuse assign if no other assign_target is used in the kernel
    if not forced_realize and (assign_targets:={x.buf_uop for x in group if x.op is Ops.ASSIGN}):
      parents = [r, *group]
      while parents and not forced_realize:
        p = parents.pop().base
        if p.op is Ops.BUFFER and p in assigns and p not in assign_targets: forced_realize, can_chase = True, False
        if p in realizes: continue
        parents.extend(p.src)
    if forced_realize or not group:
      tr = r
      if can_chase:
        # can chase this down to contiguous children
        st = unwrap(tr.st)
        while len(lst:=children.get(tr, {})) == 1:
          tr_next = next(iter(lst))
          st_childs = dedup(unwrap(s.st) for s in tr_next.src if s.base is tr)
          if len(st_childs) > 1: break
          if st.size != st_childs[0].size: break
          st = st + st_childs[0]
          if not st.contiguous or tr_next.op is Ops.REDUCE_AXIS: break
          tr = tr_next
        # don't cast to higher size before store (tr cannot be realized if forced_realize)
        if tr.op is Ops.CAST and tr.dtype.itemsize > tr.src[0].dtype.itemsize:
          tr = tr.src[0].base
      group = {tr: None}
      realizes[tr] = None
    reduce_for_op.update((tr, r) for tr in group)
  # fuse double reduces with no other child
  for reduceop in double_reduces:
    top_reduce = reduceop.src[0].base
    if len(children.get(top_reduce, {})) == 1: del realizes[top_reduce]
  return realizes<|MERGE_RESOLUTION|>--- conflicted
+++ resolved
@@ -5,70 +5,6 @@
 ALWAYS_CONTIGUOUS = {Ops.CONTIGUOUS, Ops.ASSIGN, Ops.COPY, Ops.BUFFER, Ops.BUFFER_VIEW,
                      Ops.CONST, Ops.BIND, Ops.DEVICE, Ops.MSELECT, Ops.MSTACK, Ops.GBARRIER}
 
-<<<<<<< HEAD
-sym = symbolic_simple+PatternMatcher([
-  # UOp with size 0 is zero
-  (UPat(GroupOp.All-{Ops.SINK}, name="root"), lambda root: root.const_like(0) if root.base.st is not None and root.size == 0 \
-    and not (root.base.op is Ops.CONST and root.base.arg == 0) else None),
-  # DETACH and CONTIGUOUS_BACKWARD are NOOPs here
-  (UPat((Ops.DETACH, Ops.CONTIGUOUS_BACKWARD), name="x"), lambda x: x.src[0]),
-  # reduce of size 0 is the identity element
-  (UPat(Ops.REDUCE_AXIS, name="reduce", src=(UPat.var("x"),)),
-   lambda reduce,x: reduce.const_like(identity_element(reduce.arg[0], reduce.dtype)) if x.size == 0 and reduce.size != 0 else None),
-  # reduce on stride 0 is collapsed
-  (UPat(Ops.REDUCE_AXIS, name="reduce", src=(UPat.var("x"),)), simplify_stride0_reduce),
-  # split_reduceop
-  (UPat(Ops.REDUCE_AXIS, name="reduce", src=(UPat.var("x"),)), split_reduceop),
-  # COPY(CONST) creates a new CONST on the destination device
-  (UPat(Ops.COPY, name="root", src=(UPat.cvar("x"), UPat(Ops.DEVICE))), lambda root,x: root.const_like(x.arg)),
-  # non device changing COPY is a NOOP
-  (UPat(Ops.COPY, name="c", src=(UPat.var("x"), UPat(Ops.DEVICE))), lambda c,x: x if c.device == x.device else None),
-  # store a shrink before COPY, otherwise view after the COPY
-  (UPat(Ops.COPY, src=(UPat(Ops.VIEW, src=(UPat.var("base"),), name="view"), UPat(Ops.DEVICE)), name="copy"), copy_reorder_view),
-  # remove cast to image when it's already a contiguous image
-  (UPat(Ops.CAST, name="cast", src=(UPat(Ops.VIEW, name="vm", src=(UPat(Ops.CONTIGUOUS, name="base"),)),)),
-   lambda cast,base,vm: base.view(vm.st) if isinstance(cast.dtype, ImageDType) and isinstance(base.dtype, ImageDType) else None),
-  # CAST before masking constants
-  (UPat.cvar("x").view().cast(name="c"), lambda x,c: x.cast(c.dtype).view(c.src[0].arg)),
-  # make things that can't be images not images
-  (UPat(GroupOp.All-{Ops.BUFFER, Ops.VIEW, Ops.CONST, Ops.DEVICE}, name="u"), lambda u: u.replace(dtype=dt.base) if isinstance(dt:=u.dtype,ImageDType)
-   and (prod(u.shape) != prod(dt.shape) or not any(u.shape[x]%4 == 0 for x in u.st.unit_stride_axes())) else None),
-  # remove contiguous if we can just view the buffer
-  (UPat(Ops.CONTIGUOUS, name="root", src=(UPat(Ops.VIEW, name="view", src=(UPat(Ops.BUFFER, name="buf"),)),)),
-   lambda root,view,buf: view if view.st.contiguous and view.size == buf.size else None),
-  # contiguous/buffer/copy/assign is already contiguous
-  (UPat(Ops.CONTIGUOUS, name="root", src=(UPat((Ops.CONTIGUOUS, Ops.BUFFER, Ops.COPY, Ops.ASSIGN)),)), lambda root: root.src[0]),
-  # substitute BITCAST/CONTIGUOUS with BUFFER_VIEW on DISK
-  (UPat((Ops.BITCAST, Ops.CONTIGUOUS), src=(UPat.var("x"),), name="t"), lambda x,t: UOp(Ops.BUFFER_VIEW, t.dtype, (x.base,),
-    (t.size, x.st.views[0].offset)).reshape(t.shape) if isinstance(x.device, str) and x.device.startswith("DISK") else None),
-  # substitute CONTIGUOUS with BUFFER_VIEW on TINYFS
-  (UPat((Ops.CONTIGUOUS), src=(UPat.var("x"),), name="t"), lambda x,t: UOp(Ops.BUFFER_VIEW, t.dtype, (x.base,),
-    (t.size, x.st.views[0].offset)).reshape(t.shape) if isinstance(x.device, str) and x.device.startswith("TINYFS") else None),
-  # double ASSIGN to same target is one ASSIGN
-  (UPat(Ops.ASSIGN, src=(UPat.var("t"), UPat(Ops.ASSIGN, src=(UPat.var("t"), UPat.var("x"))))), lambda x,t: t.assign(x.contiguous())),
-  # ASSIGN to unrealized replaces the UOp
-  (UPat(Ops.ASSIGN, src=(UPat.var("t"), UPat.var("x"))), lambda x,t: x.contiguous() if t.base.op not in {Ops.BUFFER, Ops.BUFFER_VIEW} and
-   not (t.base.op is Ops.MSTACK and all(x.op is Ops.BUFFER for x in t.base.src)) else None),
-  # put CAST to smaller dtype before EXPAND
-  (UPat(Ops.CAST, name="cast", src=(UPat(Ops.VIEW, name="vm"),)), lambda cast,vm: vm.base.cast(cast.dtype).view(vm.st)
-    if cast.dtype.itemsize <= vm.dtype.itemsize and resolve(prod(vm.shape) > vm.st.real_size()) else None),
-  # put UnaryOps before EXPANDs, if it can fuse with the input
-  (UPat(GroupOp.Unary, src=(UPat(Ops.VIEW, src=(UPat(GroupOp.All-ALWAYS_CONTIGUOUS, name="inp"),), name="v"),), name="alu"),
-   lambda inp,v,alu: inp.alu(alu.op).view(v.st) if resolve(prod(alu.shape) > v.st.real_size()) else None),
-])
-
-# support for using a contiguous permuted view instead of the parent view if one exists
-
-def found_contiguous(ctx:dict[UOp, UOp], contig:UOp, src:UOp):
-  if (sti:=unwrap(src.st).invert(src.base.shape)) is not None: ctx[src.base] = contig.view(sti)
-
-replace_contiguous = PatternMatcher([
-  (UPat(Ops.CONTIGUOUS, src=(UPat(Ops.VIEW, name="src"),), name="contig"), found_contiguous),
-  (UPat(GroupOp.ALU, name="alu"), lambda ctx,alu: alu.replace(src=new_src) if (new_src:=tuple(ctx.get(s, s) for s in alu.src)) != alu.src else None),
-])
-
-=======
->>>>>>> a9f3632c
 # **** Grouper decides which of the UOps realize
 
 def realize(ctx:dict[UOp, None], tr:UOp) -> None: ctx[tr] = None
