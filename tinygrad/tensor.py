# inspired by https://github.com/karpathy/micrograd/blob/master/micrograd/engine.py
from __future__ import annotations
import time, math, itertools, functools, struct, sys, inspect, pathlib, string, hashlib, weakref, contextvars
from contextlib import ContextDecorator
from typing import Callable, ClassVar, Sequence, cast, get_args, Literal, SupportsIndex, ParamSpec, TypeVar, Optional
from tinygrad.dtype import DType, DTypeLike, dtypes, ImageDType, ConstType, least_upper_float, least_upper_dtype, sum_acc_dtype, to_dtype, truncate
from tinygrad.dtype import _from_np_dtype, _to_np_dtype
from tinygrad.helpers import argfix, make_tuple, flatten, prod, all_int, round_up, merge_dicts, argsort, getenv, all_same, fully_flatten, dedup
from tinygrad.helpers import IMAGE, WINO, Metadata, TRACEMETA, ceildiv, fetch, polyN, unwrap, DEBUG, is_numpy_ndarray
from tinygrad.gradient import compute_gradient
from tinygrad.uop.ops import smax, smin, resolve, UOp, Ops, sint, Variable, MathTrait, identity_element, all_metadata
from tinygrad.uop.spec import tensor_uop_spec, type_verify
from tinygrad.device import Device, Buffer
from tinygrad.engine.realize import run_schedule
from tinygrad.engine.memory import memory_planner
from tinygrad.engine.schedule import ScheduleItem, create_schedule_with_vars
from tinygrad.kernelize.kernelize import get_kernelize_map

# *** all in scope Tensors are here. this gets relevant UOps ***

all_tensors: set[weakref.ref[Tensor]] = set()
def _find_all_tensors_for_uops(all_uops: set[UOp]) -> list[Tensor]:
  return [t for tref in all_tensors if (t:=tref()) is not None and t.uop in all_uops]

def _apply_map_to_tensors(applied_map:dict[UOp, UOp], name:str|None=None) -> None:
  # get all children of keys in applied_map
  all_uops: set[UOp] = set()
  search_uops = list(applied_map)
  while len(search_uops):
    x = search_uops.pop()
    if x in all_uops: continue
    all_uops.add(x)
    search_uops.extend([u for c in x.children if (u:=c()) is not None])

  # link the found UOps back to Tensors. exit early if there's no Tensors to realize
  # NOTE: this uses all_tensors, but it's fast
  if len(fixed_tensors := _find_all_tensors_for_uops(all_uops)):
    # potentially rewrite all the discovered Tensors
    sink = UOp.sink(*[t.uop for t in fixed_tensors])
    new_sink = sink.substitute(applied_map, name=name)

    # set the relevant uop to the realized UOps
    for t,s,ns in zip(fixed_tensors, sink.src, new_sink.src):
      if s is ns: continue
      t.uop = ns

# **** Tensor helper functions ****

# this tracks the tensor.py METADATA
_METADATA: contextvars.ContextVar[Optional[Metadata]] = contextvars.ContextVar("_METADATA", default=None)

def _fromnp(x: 'np.ndarray') -> UOp:  # type: ignore [name-defined] # noqa: F821
  ret = UOp.new_buffer("NPY", x.size, _from_np_dtype(x.dtype))
  # fake realize
  ret.buffer.allocate(x)
  return ret.reshape(x.shape)

def get_shape(x) -> tuple[int, ...]:
  # NOTE: str is special because __getitem__ on a str is still a str
  if not hasattr(x, "__len__") or not hasattr(x, "__getitem__") or isinstance(x, str) or (hasattr(x, "shape") and x.shape == ()): return ()
  if not all_same(subs:=[get_shape(xi) for xi in x]): raise ValueError(f"inhomogeneous shape from {x}")
  return (len(subs),) + (subs[0] if subs else ())

def _frompy(x:list|tuple|bytes, dtype:DType) -> UOp:
  if isinstance(x, bytes): ret, data = UOp.new_buffer("PYTHON", len(x)//dtype.itemsize, dtype), x
  else:
    ret = UOp.new_buffer("PYTHON", prod(shape:=get_shape(x)), dtype).reshape(shape)
    assert dtype.fmt is not None, f"{dtype=} has None fmt"
    truncate_function = truncate[dtype]
    data = struct.pack(f"@{ret.size}{dtype.fmt}", *[truncate_function(xi) for xi in fully_flatten(x)])
  # fake realize
  ret.buffer.allocate(memoryview(data if Device.DEFAULT != "PYTHON" else bytearray(data)))
  return ret

def _get_winograd_matcols(mat, dims:int, shp:tuple[sint, ...], device:str|tuple[str, ...], dtype:DType) -> list[list[Tensor]]:
  return [[Tensor.cat(*[Tensor.full(shp[:dim] + (1,) + shp[dim+1:], float(m[k]), device=device, dtype=dtype) for m in mat], dim=dim)
           for k in range(len(mat[0]))] for dim in range(dims)]

# winograd conv 3 kernel f(4x4,3x3) see: http://arxiv.org/abs/1509.09308
def _apply_winograd_matrix(mat, t:Tensor, dims:int) -> Tensor:
  # multiply mat_1 @ mat_2 @ t with foldable constants, where mat_i acts on vector t along dimension i; roughly kron(mat, mat) @ t
  # due to realize-before-expand rule in lazy.py, we must operate in this order: reshape -> expand -> arithmetic
  t_ = t.reshape(t.shape[:dims] + (1,) * dims + t.shape[dims:]).expand(t.shape[:dims] + (len(mat),) * dims + t.shape[dims:])  # add output dims
  # precalculate mat columns for each dim; prod(itertools.product(matcols)) gives the columns of kron(mat, mat, ...)
  matcols = _get_winograd_matcols(mat, dims, t_.shape[dims:], t_.device, t_.dtype)
  # multiply each element of t_ by the corresponding stacked column of kron(mat, mat), producing only one view for each element of t
  ret = sum(prod(col[idx] for col, idx in zip(matcols, mat_is)) * t_[mat_is] for mat_is in itertools.product(range(len(mat[0])), repeat=dims))
  assert isinstance(ret, Tensor), "sum didn't return a Tensor"
  return ret

def _align_left(*shapes:tuple[sint, ...]) -> tuple[tuple[sint, ...], ...]:
  # unsqueeze left to make every shape same length
  max_dim = max(len(shape) for shape in shapes)
  return tuple((1,) * (max_dim - len(shape)) + shape for shape in shapes)
def _broadcast_shape(*shapes:tuple[sint, ...]) -> tuple[sint, ...]:
  return tuple(0 if 0 in nth_dim_sizes else smax(nth_dim_sizes) for nth_dim_sizes in zip(*_align_left(*shapes)))

def _masked_setitem(target:Tensor, values:Tensor, mask:Tensor, axes:tuple[int, ...]) -> Tensor:
  # reduce such that if mask contains repeated indices the last one remains
  for dim in axes: mask, values = functools.reduce(lambda x,y: (x[0]|y[0], y[0].where(y[1], x[1])), zip(mask.split(1, dim), values.split(1, dim)))
  # remove extra dims from reduce
  for dim in reversed(axes): mask, values = mask.squeeze(dim), values.squeeze(dim)
  # select from values for each True element in mask else select from target
  return mask.where(values, target)

#  `(padding_left, padding_right, padding_top, padding_bottom, ...)` ->  `(..., (padding_top, padding_bottom), (padding_left, padding_right))`
def _flat_to_grouped(padding:Sequence[sint]) -> tuple[tuple[sint, sint], ...]: return tuple(zip(padding[-2::-2], padding[::-2]))

ReductionStr = Literal["mean", "sum", "none"]

class Tensor(MathTrait):
  """
  A `Tensor` is a multi-dimensional matrix containing elements of a single data type.

  ```python exec="true" session="tensor"
  from tinygrad import Tensor, dtypes, nn
  import numpy as np
  import math
  np.set_printoptions(precision=4)
  ```
  """
  __slots__ = "uop", "requires_grad", "grad"
  training: ClassVar[bool] = False

  def __init__(self, data:ConstType|bytes|list|tuple|UOp|'np.ndarray'|pathlib.Path|None,  # type: ignore [name-defined] # noqa: F821
               device:str|tuple|list|None=None, dtype:DTypeLike|None=None, requires_grad:bool|None=None):
    if dtype is not None: dtype = to_dtype(dtype)
    if device is None and isinstance(data, pathlib.Path): device = f"DISK:{data.resolve()}"  # keep it on the disk if device is None
    device = tuple(Device.canonicalize(x) for x in device) if isinstance(device, (tuple, list)) else Device.canonicalize(device)

    # tensors can have gradients if you have called .backward
    self.grad:Tensor|None = None

    # NOTE: this can be in three states. False and None: no gradient, True: gradient
    # None (the default) will be updated to True if it's put in an optimizer
    self.requires_grad:bool|None = requires_grad

    # create a UOp from the different types of inputs
    if isinstance(data, UOp):
      assert dtype is None or dtype==data.dtype, "dtype doesn't match, and casting isn't supported"
      if data.op is Ops.BIND:
        var, val = data.unbind()
        # give the bound constant a device
        const = UOp.const(var.dtype, val, device, ())
        data = data.replace(src=(var.replace(src=const.src), const))
    elif data is None: data = UOp.const(dtype or dtypes.default_float, 0, device, ())
    elif isinstance(data, get_args(ConstType)): data = UOp.const(dtype or dtypes.from_py(data), data, device, ())
    elif isinstance(data, bytes): data = _frompy(data, dtypes.uint8 if dtype is None else dtype)
    elif isinstance(data, (list, tuple)):
      if dtype is None:
        if (d := fully_flatten(data)) and all(isinstance(s, bool) for s in d): dtype = dtypes.bool
        else: dtype = dtypes.default_int if d and all_int(d) else dtypes.default_float  # NOTE: this works because all_int([True, False]) is True
      if dtype in [dtypes.bfloat16, *dtypes.fp8s]: data = Tensor(_frompy(data, dtypes.float32), device=device).cast(dtype).uop
      else: data = _frompy(data, dtype)
    elif is_numpy_ndarray(data):
      import numpy as np
      assert isinstance(data, np.ndarray), f"expected np.ndarray, got {data}"
      if data.shape == (): data = UOp.const(dtype or _from_np_dtype(data.dtype), data.item(), device, ())
      else: data = _fromnp(data.astype(npdtype) if dtype is not None and (npdtype:=_to_np_dtype(dtype)) is not None else data)  # type: ignore [name-defined]
    elif isinstance(data, pathlib.Path):
      dtype = dtype or dtypes.uint8
      data = UOp.new_buffer(f"DISK:{data.resolve()}", data.stat().st_size // dtype.itemsize, dtype)

    # by this point, it has to be a UOp
    if not isinstance(data, UOp): raise RuntimeError(f"can't create Tensor from {data!r} with type {type(data)}")

    # data might be on a different device
    if isinstance(device, str): self.uop:UOp = data if data.device == device else data.copy_to_device(device)
    # if device is a tuple, we should have/construct a MultiLazyBuffer
    elif isinstance(data.device, str): self.uop = Tensor(data).shard(device).uop
    else:
      assert data.device == device, f"MultiLazyBuffer device mismatch, {data.device} != {device}"
      self.uop = data

    # add to all_tensors after construction succeeds
    all_tensors.add(weakref.ref(self))
  def __del__(self): all_tensors.discard(weakref.ref(self))

  def _apply_uop(self, fxn:Callable, *x:Tensor, **kwargs) -> Tensor:
    new_uop: UOp = fxn(*[t.uop for t in (self,)+x], **kwargs)
    if (metadata:=_METADATA.get()) is not None: all_metadata[new_uop] = (metadata,)
    needs_input_grad = [t.requires_grad for t in (self,)+x]
    return Tensor(new_uop, device=new_uop.device, requires_grad=True if any(needs_input_grad) else None if None in needs_input_grad else False)

  def _apply_broadcasted_uop(self, fxn:Callable, x:Tensor|ConstType, reverse=False) -> Tensor:
    lhs,rhs = self._broadcasted(x, reverse)
    return lhs._apply_uop(fxn, rhs)

  # _binop is used by MathTrait
  def _binop(self, op, x, reverse): return self._apply_broadcasted_uop(lambda *u: UOp.alu(u[0], op, *u[1:]), x, reverse)

  def requires_grad_(self, requires_grad=True) -> Tensor:
    self.requires_grad = requires_grad
    return self

  class train(ContextDecorator):
    def __init__(self, mode:bool = True): self.mode = mode
    def __enter__(self): self.prev, Tensor.training = Tensor.training, self.mode
    def __exit__(self, exc_type, exc_value, traceback): Tensor.training = self.prev

  def __repr__(self):
    ld = self.uop
    ld_repr = f"<UOp {ld.device} {ld.shape} {str(ld.dtype)[7:]} {ld.st if ld.base is not ld else (ld.op, ld.realized)}>"
    return f"<Tensor {ld_repr} on {self.device} with grad {(self.grad.uop if self.grad is not None else None)!r}>"

  # Python has a non moving GC, so this should be okay
  def __hash__(self): return id(self)

  def __bool__(self): raise TypeError("__bool__ on Tensor is not defined")

  def __len__(self):
    if not self.shape: raise TypeError("len() of a 0-d tensor")
    return self.shape[0]

  @property
  def device(self) -> str|tuple[str, ...]: return self.uop.device

  @property
  def shape(self) -> tuple[sint, ...]: return self.uop.shape

  @property
  def dtype(self) -> DType: return self.uop.dtype

  # ***** data handlers ****

  def kernelize(self, *lst:Tensor) -> Tensor:
    """
    Creates the kernels and buffers needed to realize these Tensor(s).

    NOTE: Kernelize can be called multiple times on a Tensor
    """
    big_sink = UOp.sink(*[x.uop for x in (self,)+lst])

    # verify Tensors match the spec
    if __debug__: type_verify(list(big_sink.toposort()), tensor_uop_spec)

    becomes_map = get_kernelize_map(big_sink)
    _apply_map_to_tensors(becomes_map, name="Apply Kernelize Map")
    return self

  def schedule_with_vars(self, *lst:Tensor) -> tuple[list[ScheduleItem], dict[Variable, int]]:
    """
    Creates the schedule needed to realize these Tensor(s), with Variables.

    NOTE: A Tensor can only be scheduled once.
    """
    st = time.perf_counter()
    self.kernelize(*lst)
    sink = UOp.sink(*[x.uop for x in (self,)+lst])

    # remove all ASSIGNs, after scheduling, the tensors are just buffers
    remove_assign_map = {u:u.buf_uop for u in sink.toposort() if u.op is Ops.ASSIGN}
    _apply_map_to_tensors(remove_assign_map, name="Remove Assigns")

    # create the schedule
    schedule, var_vals = create_schedule_with_vars(sink)
    schedule = memory_planner(schedule)
    if DEBUG >= 1 and len(schedule) >= 10: print(f"scheduled {len(schedule)} kernels in {(time.perf_counter()-st)*1000:.2f} ms")
    return schedule, var_vals

  def schedule(self, *lst:Tensor) -> list[ScheduleItem]:
    """Creates the schedule needed to realize these Tensor(s)."""
    schedule, var_vals = self.schedule_with_vars(*lst)
    assert len(var_vals) == 0
    return schedule

  def realize(self, *lst:Tensor, do_update_stats=True) -> Tensor:
    """Triggers the computation needed to create these Tensor(s)."""
    run_schedule(*self.schedule_with_vars(*lst), do_update_stats=do_update_stats)
    return self

  def replace(self, x:Tensor, allow_shape_mismatch=False) -> Tensor:
    """
    Replaces the data of this tensor with the data of another tensor. Only the shape of the tensors must match.
    """
    # used for replacing a Tensor with a new version of it (potentially with a different device and dtype)
    assert self.shape == x.shape or allow_shape_mismatch, f"replace shape mismatch {self.shape} != {x.shape}"
    self.uop = x.uop
    return self

  def assign(self, x) -> Tensor:
    # TODO: this is a hack for writing to DISK. remove with working assign
    if isinstance(self.device, str) and self.device.startswith("DISK"):
      if x.__class__ is not Tensor: x = Tensor(x, device="CPU", dtype=self.dtype)
      cast(Buffer, self.contiguous().realize().uop.base.buffer).ensure_allocated().copyin(x._data())
      return self
    if x.__class__ is not Tensor: x = Tensor(x, device=self.device, dtype=self.dtype)
    if self.uop is x.uop: return self  # a self assign is a NOOP
    # NOTE: we allow cross device assign
    assert self.shape == x.shape, f"assign shape mismatch {self.shape} != {x.shape}"
    assert self.device == x.device, f"assign device mismatch {self.device} != {x.device}"
    assert self.dtype == x.dtype, f"assign dtype mismatch {self.dtype} != {x.dtype}"
    self.uop = self.uop.assign(x.uop)
    return self

  def detach(self) -> Tensor:
    """
    Returns a new tensor with the same data as this tensor, but detached from the autograd graph.
    """
    return Tensor(self.uop.detach(), device=self.device, requires_grad=False)

  def _buffer(self) -> Buffer: return cast(Buffer, self.cast(self.dtype.base).contiguous().to("CPU").realize().uop.base.buffer)
  def _data(self) -> memoryview: return self._buffer().as_buffer()

  def data(self) -> memoryview:
    """
    Returns the data of this tensor as a memoryview.

    ```python exec="true" source="above" session="tensor" result="python"
    t = Tensor([1, 2, 3, 4])
    print(np.frombuffer(t.data(), dtype=np.int32))
    ```
    """
    if 0 in self.shape: return memoryview(bytearray(0)).cast(self.dtype.base.fmt)
    assert all_int(self.shape), f"no data if shape is symbolic, {self.shape=}"
    return self._buffer().as_typed_buffer(self.shape)

  def item(self) -> ConstType:
    """
    Returns the value of this tensor as a standard Python number.

    ```python exec="true" source="above" session="tensor" result="python"
    t = Tensor(42)
    print(t.item())
    ```
    """
    assert self.numel() == 1, "must have one element for item"
    return self.data()[(0,) * len(self.shape)]

  # TODO: should be Tensor.tolist() -> Union[list[ConstType], ConstType]. The list is Sequence because mypy expects memoryview.tolist() -> list[int]
  # src: https://github.com/python/mypy/blob/release-1.6/mypy/typeshed/stdlib/builtins.pyi#L803
  def tolist(self) -> Sequence[ConstType]|ConstType:
    """
    Returns the value of this tensor as a nested list.
    Returns single value for const tensor.

    ```python exec="true" source="above" session="tensor" result="python"
    t = Tensor([1, 2, 3, 4])
    print(t.tolist())
    ```
    ```python exec="true" source="above" session="tensor" result="python"
    t = Tensor(5)
    print(t.tolist())
    ```
    """
    return self.data().tolist()

  def numpy(self) -> 'np.ndarray':  # type: ignore [name-defined] # noqa: F821
    """
    Returns the value of this tensor as a `numpy.ndarray`.

    ```python exec="true" source="above" session="tensor" result="python"
    t = Tensor([1, 2, 3, 4])
    print(repr(t.numpy()))
    ```
    """
    assert all_int(self.shape), f"no data if shape is symbolic, {self.shape=}"
    import numpy as np
    if self.dtype.base == dtypes.bfloat16: return self.float().numpy()
    if 0 in self.shape: return np.empty(self.shape, dtype=_to_np_dtype(self.dtype.base))
    return self._buffer().numpy().reshape(self.shape)

  def clone(self) -> Tensor:
    """
    Creates a clone of this tensor allocating a separate buffer for the data.
    """
    ret = Tensor.empty(self.shape, device=self.device, dtype=self.dtype)
    if self.grad is not None: ret.grad = self.grad.clone()
    return ret.assign(self)

  def to(self, device:str|tuple[str, ...]|None) -> Tensor:
    """
    Moves the tensor to the given device.
    """
    device = tuple(Device.canonicalize(x) for x in device) if isinstance(device, (tuple, list)) else Device.canonicalize(device)
    if device == self.device: return self
    if not isinstance(device, str): return self.shard(device)
    ret = Tensor(self.uop, device, requires_grad=self.requires_grad)
    if self.grad is not None: ret.grad = self.grad.to(device)
    return ret

  def to_(self, device:str|tuple[str, ...]|None) -> Tensor:
    """
    Moves the tensor to the given device in place.
    """
    real = self.to(device)
    if self.grad is not None and real.grad is not None: self.grad.replace(real.grad)
    return self.replace(real)

  def shard(self, devices:tuple[str, ...], axis:int|None=None) -> Tensor:
    """
    Shards the tensor across the given devices. Optionally specify which axis to shard on.

    ```python exec="true" source="above" session="tensor" result="python"
    t = Tensor.empty(2, 4)
    print(t.shard((t.device, t.device), axis=1).uop)
    ```
    """
    assert isinstance(self.device, str), "can't shard a MultiLazyBuffer"
    devices = tuple(Device.canonicalize(x) for x in devices)
    mlb = self.uop.shard(devices, self._resolve_dim(axis)) if axis is not None else self.uop.copy_to_device(devices)
    return Tensor(mlb, device=devices, requires_grad=self.requires_grad)

  def shard_(self, devices:tuple[str, ...], axis:int|None=None) -> Tensor:
    """
    Shards the tensor across the given devices in place.
    """
    return self.replace(self.shard(devices, axis))

  @staticmethod
  def from_uop(y:UOp, **kwargs) -> Tensor:
    if y.op is Ops.BIND: return Tensor(y, **kwargs, requires_grad=False)
    if y.op is Ops.CONST: return Tensor(y.arg, **kwargs, requires_grad=False)
    if y.op is Ops.MUL: return Tensor.from_uop(y.src[0]) * Tensor.from_uop(y.src[1])
    if y.op is Ops.ADD: return Tensor.from_uop(y.src[0]) + Tensor.from_uop(y.src[1])
    raise RuntimeError(f"unhandled UOp {y}")

  # ***** creation entrypoint *****

  @staticmethod
  def empty(*shape, device:str|tuple[str, ...]|None=None, dtype:DTypeLike|None=None, **kwargs) -> Tensor:
    """
    Creates an empty tensor with the given shape.

    You can pass in `dtype` and `device` keyword arguments to control the data type and device of the tensor.
    Additionally, all other keyword arguments are passed to the constructor of the tensor.

    ```python exec="true" source="above" session="tensor" result="python"
    t = Tensor.empty(2, 3)
    print(t.shape)
    ```
    """
    dtype, shape = to_dtype(dtype) if dtype is not None else dtypes.default_float, argfix(*shape)
    if not isinstance(size:=prod([x.vmax if isinstance(x, UOp) else x for x in shape]), int): raise ValueError(f"size must be int {size}")
    # TODO: add test for multidevice tensor
    device = tuple(Device.canonicalize(d) for d in device) if isinstance(device, tuple) else Device.canonicalize(device)
    return Tensor(UOp.new_buffer(device, size, dtype), device, dtype, **kwargs).reshape(shape)

  @staticmethod
  def from_blob(ptr:int, shape:tuple[int, ...], **kwargs) -> Tensor:
    """
    Exposes the pointer as a Tensor without taking ownership of the original data.
    The pointer must remain valid for the entire lifetime of the created Tensor.

    You can pass in `dtype` and `device` keyword arguments to control the data type and device of the tensor.
    Additionally, all other keyword arguments are passed to the constructor of the tensor.
    """
    r = Tensor.empty(*shape, **kwargs)
    assert isinstance(r.device, str)
    cast(Buffer, r.uop.buffer).allocate(external_ptr=ptr)
    return r

  @staticmethod
  def from_url(url:str, gunzip:bool=False, **kwargs) -> Tensor:
    """
    Creates a Tensor from a URL.

    This is the preferred way to access Internet resources.
    It currently returns a DISK Tensor, but in the future it may return an HTTP Tensor.
    This also will soon become lazy (when possible) and not print progress without DEBUG.

    The `gunzip` flag will gzip extract the resource and return an extracted Tensor.
    """
    return Tensor(fetch(url, gunzip=gunzip), **kwargs)

  _seed: int = int(time.time())
  _device_seeds: dict[str, Tensor] = {}
  _device_rng_counters: dict[str, Tensor] = {}
  @staticmethod
  def manual_seed(seed=0) -> None:
    """
    Sets the seed for random operations.

    ```python exec="true" source="above" session="tensor" result="python"
    Tensor.manual_seed(42)
    print(Tensor.rand(5).numpy())
    print(Tensor.rand(5).numpy())
    ```
    ```python exec="true" source="above" session="tensor" result="python"
    Tensor.manual_seed(42)  # reset to the same seed
    print(Tensor.rand(5).numpy())
    print(Tensor.rand(5).numpy())
    ```
    """
    Tensor._seed, Tensor._device_seeds, Tensor._device_rng_counters = seed, {}, {}

  @staticmethod
  def _threefry_random_bits(key:Tensor, counts0:Tensor, counts1:Tensor) -> Tensor:
    x = (counts1.cast(dtypes.uint64) << 32) | counts0.cast(dtypes.uint64)
    x = x._apply_uop(UOp.threefry, (key[1]._broadcast_to(x.shape).cast(dtypes.uint64) << 32) | key[0]._broadcast_to(x.shape).cast(dtypes.uint64))
    counts0, counts1 = (x & 0xffffffff).cast(dtypes.uint32), ((x >> 32) & 0xffffffff).cast(dtypes.uint32)
    return counts0.cat(counts1)

  @staticmethod
  def rand(*shape, device:str|None=None, dtype:DTypeLike|None=None, contiguous:bool=True, **kwargs) -> Tensor:
    """
    Creates a tensor with the given shape, filled with random values from a uniform distribution over the interval `[0, 1)`.

    You can pass in `dtype` and `device` keyword arguments to control the data type and device of the tensor.
    Additionally, all other keyword arguments are passed to the constructor of the tensor.

    ```python exec="true" source="above" session="tensor" result="python"
    Tensor.manual_seed(42)
    t = Tensor.rand(2, 3)
    print(t.numpy())
    ```
    """
    if not dtypes.is_float(dtype := to_dtype(dtype or dtypes.default_float)): raise ValueError(f"rand only supports float dtypes, got {dtype}")
    if not all_int(shape:=argfix(*shape)) or not all(s >= 0 for s in shape): raise ValueError(f"invalid input {shape=}")
    if device is not None and not isinstance(device, str): raise ValueError(f"rand only supports single device, got {device=}")
    device = Device.canonicalize(device)

    # if shape has 0, return zero tensor
    if (numel := prod(shape)) == 0: return Tensor.zeros(shape, device=device, dtype=dtype, **kwargs)
    num = ceildiv(numel * dtype.itemsize, 4)

    # generate per device seeds and rng counter if we haven't seen this device yet
    if device not in Tensor._device_seeds:
      Tensor._device_seeds[device] = Tensor(
        [int.from_bytes(hashlib.sha256(len(Tensor._device_seeds).to_bytes(4, "big")).digest(), "big"), Tensor._seed],
        device=device, dtype=dtypes.uint32, requires_grad=False)
      Tensor._device_rng_counters[device] = Tensor([num], device=device, dtype=dtypes.uint32, requires_grad=False)
    # increment rng counter for devices
    else: Tensor._device_rng_counters[device].assign(Tensor._device_rng_counters[device] + num).contiguous()

    # threefry random bits
    bits_count = Tensor._device_rng_counters[device] - num
    counts0 = (Tensor.arange(ceildiv(num, 2), device=device, dtype=dtypes.uint32, requires_grad=False)+bits_count)
    counts1 = counts0 + ceildiv(num, 2)
    bits = Tensor._threefry_random_bits(Tensor._device_seeds[device], counts0, counts1)[:num]

    # bitcast to uint with same number of bits
    _, nmant = dtypes.finfo(dtype)
    uint_dtype = {1: dtypes.uint8, 2: dtypes.uint16, 4: dtypes.uint32, 8: dtypes.uint64}[dtype.itemsize]
    bits = bits.bitcast(uint_dtype)
    # only randomize the mantissa bits and set the exponent to 1
    one = Tensor.ones_like(bits, device=bits.device, dtype=dtype).bitcast(uint_dtype)
    bits = bits.rshift((dtype.itemsize * 8) - nmant).bitwise_or(one)
    # bitcast back to the original dtype and reshape
    out = bits.bitcast(dtype)[:numel].sub(1).reshape(shape).requires_grad_(kwargs.get("requires_grad"))
    return out.contiguous() if contiguous else out

  # ***** creation helper functions *****

  @staticmethod
  def full(shape:tuple[sint, ...], fill_value:ConstType, **kwargs) -> Tensor:
    """
    Creates a tensor with the given shape, filled with the given value.

    You can pass in `dtype` and `device` keyword arguments to control the data type and device of the tensor.
    Additionally, all other keyword arguments are passed to the constructor of the tensor.

    ```python exec="true" source="above" session="tensor" result="python"
    print(Tensor.full((2, 3), 42).numpy())
    ```
    ```python exec="true" source="above" session="tensor" result="python"
    print(Tensor.full((2, 3), False).numpy())
    ```
    """
    return Tensor(fill_value, **kwargs).reshape((1, )*len(new_shape := argfix(shape))).expand(new_shape)

  @staticmethod
  def zeros(*shape, **kwargs) -> Tensor:
    """
    Creates a tensor with the given shape, filled with zeros.

    You can pass in `dtype` and `device` keyword arguments to control the data type and device of the tensor.
    Additionally, all other keyword arguments are passed to the constructor of the tensor.

    ```python exec="true" source="above" session="tensor" result="python"
    print(Tensor.zeros(2, 3).numpy())
    ```
    ```python exec="true" source="above" session="tensor" result="python"
    print(Tensor.zeros(2, 3, dtype=dtypes.int32).numpy())
    ```
    """
    return Tensor.full(argfix(*shape), 0.0, **kwargs)

  @staticmethod
  def ones(*shape, **kwargs) -> Tensor:
    """
    Creates a tensor with the given shape, filled with ones.

    You can pass in `dtype` and `device` keyword arguments to control the data type and device of the tensor.
    Additionally, all other keyword arguments are passed to the constructor of the tensor.

    ```python exec="true" source="above" session="tensor" result="python"
    print(Tensor.ones(2, 3).numpy())
    ```
    ```python exec="true" source="above" session="tensor" result="python"
    print(Tensor.ones(2, 3, dtype=dtypes.int32).numpy())
    ```
    """
    return Tensor.full(argfix(*shape), 1.0, **kwargs)

  @staticmethod
  def arange(start, stop=None, step=1, **kwargs) -> Tensor:
    """
    Returns a 1-D tensor of size `ceil((stop - start) / step)` with values from `[start, stop)`, with spacing between values given by `step`.

    If `stop` is not specified, values are generated from `[0, start)` with the given `step`.

    If `stop` is specified, values are generated from `[start, stop)` with the given `step`.

    You can pass in `dtype` and `device` keyword arguments to control the data type and device of the tensor.
    Additionally, all other keyword arguments are passed to the constructor of the tensor.

    ```python exec="true" source="above" session="tensor" result="python"
    print(Tensor.arange(5).numpy())
    ```
    ```python exec="true" source="above" session="tensor" result="python"
    print(Tensor.arange(5, 10).numpy())
    ```
    ```python exec="true" source="above" session="tensor" result="python"
    print(Tensor.arange(5, 10, 2).numpy())
    ```
    ```python exec="true" source="above" session="tensor" result="python"
    print(Tensor.arange(5.5, 10, 2).numpy())
    ```
    """
    if stop is None: stop, start = start, 0
    dtype = kwargs.pop("dtype", dtypes.default_float if any(isinstance(x, float) for x in (start, stop, step)) else dtypes.default_int)
    # NOTE: this matches numpy, torch raises RuntimeError if stop-start and step have different signs
    if (output_len:=ceildiv(stop-start, step)) <= 0: return Tensor([], dtype=dtype, **kwargs)
    return (Tensor.full((output_len,), step, dtype=dtype, **kwargs)._cumalu(0, Ops.ADD) + (start - step)).cast(dtype)

  @staticmethod
  def linspace(start:int|float, stop:int|float, steps:int, **kwargs) -> Tensor:
    """
    Returns a 1-D tensor of `steps` evenly spaced values from `start` to `stop`, inclusive.

    You can pass in `dtype` and `device` keyword arguments to control the data type and device of the tensor.
    Additionally, all other keyword arguments are passed to the constructor of the tensor.

    ```python exec="true" source="above" session="tensor" result="python"
    print(Tensor.linspace(0, 10, 5).numpy())
    ```
    ```python exec="true" source="above" session="tensor" result="python"
    print(Tensor.linspace(-1, 1, 5).numpy())
    ```
    """
    if steps < 0: raise ValueError("number of steps must be non-negative")
    if (dtype := to_dtype(kwargs.pop("dtype", dtypes.default_float))) == dtypes.bool: raise ValueError("linspace with bool dtype is not supported")
    if steps == 1: return Tensor([start], dtype=dtype, **kwargs)
    return (start + Tensor.arange(steps, **kwargs) * ((stop - start) / (steps - 1))).cast(dtype)

  @staticmethod
  def eye(n:int, m:int|None=None, **kwargs) -> Tensor:
    """
    Returns a 2-D tensor with `n` rows and `m` columns, with ones on the diagonal and zeros elsewhere.

    You can pass in `dtype` and `device` keyword arguments to control the data type and device of the tensor.
    Additionally, all other keyword arguments are passed to the constructor of the tensor.

    ```python exec="true" source="above" session="tensor" result="python"
    print(Tensor.eye(3).numpy())
    ```

    ```python exec="true" source="above" session="tensor" result="python"
    print(Tensor.eye(2, 4).numpy())
    ```
    """
    if n < 0 or (m is not None and m < 0): raise ValueError(f"cannot have negative {n=}, {m=}")
    x = Tensor.ones(n, **kwargs).diag()
    return x if m is None else x.pad((None, (0, m-n))) if m > n else x.shrink((None, (0, m)))

  def full_like(self, fill_value:ConstType, **kwargs) -> Tensor:
    """
    Creates a tensor with the same shape as `self`, filled with the given value.
    If `dtype` is not specified, the dtype of `self` is used.

    You can pass in the `device` keyword argument to control device of the tensor.
    Additionally, all other keyword arguments are passed to the constructor of the tensor.

    ```python exec="true" source="above" session="tensor" result="python"
    t = Tensor.ones(2, 3)
    print(Tensor.full_like(t, 42).numpy())
    ```
    """
    return Tensor.full(self.shape, fill_value, dtype=kwargs.pop("dtype", self.dtype), device=kwargs.pop("device", self.device), **kwargs)

  def zeros_like(self, **kwargs) -> Tensor:
    """
    Creates a tensor with the same shape as `self`, filled with zeros.

    You can pass in `dtype` and `device` keyword arguments to control the data type and device of the tensor.
    Additionally, all other keyword arguments are passed to the constructor of the tensor.

    ```python exec="true" source="above" session="tensor" result="python"
    t = Tensor.ones(2, 3)
    print(Tensor.zeros_like(t).numpy())
    ```
    """
    return self.full_like(0, **kwargs)

  def ones_like(self, **kwargs) -> Tensor:
    """
    Creates a tensor with the same shape as `self`, filled with ones.

    You can pass in `dtype` and `device` keyword arguments to control the data type and device of the tensor.
    Additionally, all other keyword arguments are passed to the constructor of the tensor.

    ```python exec="true" source="above" session="tensor" result="python"
    t = Tensor.zeros(2, 3)
    print(Tensor.ones_like(t).numpy())
    ```
    """
    return self.full_like(1, **kwargs)

  def rand_like(self, **kwargs) -> Tensor:
    """
    Creates a tensor with the same shape and sharding as `self`, filled with random values from a uniform distribution over the interval `[0, 1)`.

    You can pass in `dtype` and `device` keyword arguments to control the data type and device of the tensor.
    Additionally, all other keyword arguments are passed to the constructor of the tensor.

    ```python exec="true" source="above" session="tensor" result="python"
    t = Tensor.ones(2, 3)
    print(Tensor.rand_like(t).numpy())
    ```
    """
    dtype = kwargs.pop("dtype", self.dtype)
    if isinstance(self.device, tuple):
      if kwargs.get("device") is not None: raise RuntimeError("cannot specify `device` on `rand_like` of a multi device tensor")
      if self.uop.axis is None: return Tensor.rand(*self.shape, dtype=dtype, **kwargs).shard(self.device)
      contiguous = kwargs.pop("contiguous", True)
      sharded_shape = tuple(s//len(self.device) if a==self.uop.axis else s for a,s in enumerate(self.shape))
      rands = UOp(Ops.MSTACK, dtype=dtype,
                  src=tuple([Tensor.rand(sharded_shape, device=d, dtype=dtype, contiguous=contiguous, **kwargs).uop for d in self.device]))
      return Tensor(UOp.multi(rands, axis=self.uop.axis), device=self.device, dtype=dtype, **kwargs)
    return Tensor.rand(*self.shape, device=kwargs.pop("device", self.device), dtype=dtype, **kwargs)

  # ***** rng hlops *****

  def randn_like(self, dtype:DTypeLike|None=None, requires_grad:bool|None=None, **kwargs) -> Tensor:
    """
    Creates a tensor with the same shape and sharding as `self`, filled with random values from a normal distribution with mean 0 and variance 1.

    You can pass in `dtype` and `device` keyword arguments to control the data type and device of the tensor.
    Additionally, all other keyword arguments are passed to the constructor of the tensor.

    ```python exec="true" source="above" session="tensor" result="python"
    t = Tensor.ones(2, 3)
    print(Tensor.randn_like(t).numpy())
    ```
    """
    src = self.stack(self).rand_like(**{**kwargs, "dtype": dtypes.float32})
    # https://en.wikipedia.org/wiki/Box%E2%80%93Muller_transform
    return (src[0].mul(2*math.pi).cos().mul((1 - src[1]).log().mul(-2).sqrt()).cast(dtype or self.dtype)).requires_grad_(requires_grad)

  @staticmethod
  def randn(*shape, dtype:DTypeLike|None=None, requires_grad:bool|None=None, **kwargs) -> Tensor:
    """
    Creates a tensor with the given shape, filled with random values from a normal distribution with mean `0` and standard deviation `1`.
    If `dtype` is not specified, the default type is used.

    You can pass in the `device` keyword argument to control device of the tensor.
    Additionally, all other keyword arguments are passed to the constructor of the tensor.

    ```python exec="true" source="above" session="tensor" result="python"
    Tensor.manual_seed(42)
    print(Tensor.randn(2, 3).numpy())
    ```
    """
    return Tensor.empty(*shape, **kwargs).randn_like(dtype=dtype, requires_grad=requires_grad)

  @staticmethod
  def randint(*shape, low=0, high=10, dtype=dtypes.int32, **kwargs) -> Tensor:
    """
    Creates a tensor with the given shape, filled with random integer values generated uniformly from the interval `[low, high)`.
    If `dtype` is not specified, the default type is used.

    You can pass in the `device` keyword argument to control device of the tensor.
    Additionally, all other keyword arguments are passed to the constructor of the tensor.

    ```python exec="true" source="above" session="tensor" result="python"
    Tensor.manual_seed(42)
    print(Tensor.randint(2, 3, low=5, high=10).numpy())
    ```
    """
    if not isinstance(low, int) or not isinstance(high, int): raise TypeError(f"{low=} and {high=} must be integers")
    dtype = to_dtype(dtype)
    if not dtypes.is_int(dtype): raise TypeError(f"{dtype=} must be int")
    return Tensor.uniform(*shape, low=low, high=high, dtype=dtype, **kwargs)

  @staticmethod
  def normal(*shape, mean=0.0, std=1.0, requires_grad:bool|None=None, **kwargs) -> Tensor:
    """
    Creates a tensor with the given shape, filled with random values from a normal distribution with the given `mean` and standard deviation `std`.

    You can pass in `dtype` and `device` keyword arguments to control the data type and device of the tensor.
    Additionally, all other keyword arguments are passed to the constructor of the tensor.

    ```python exec="true" source="above" session="tensor" result="python"
    Tensor.manual_seed(42)
    print(Tensor.normal(2, 3, mean=10, std=2).numpy())
    ```
    """
    return ((std * Tensor.randn(*shape, **kwargs)) + mean).requires_grad_(requires_grad)

  @staticmethod
  def uniform(*shape, low=0.0, high=1.0, dtype:DTypeLike|None=None, requires_grad:bool|None=None, **kwargs) -> Tensor:
    """
    Creates a tensor with the given shape, filled with random values from a uniform distribution over the interval `[low, high)`.

    You can pass in `dtype` and `device` keyword arguments to control the data type and device of the tensor.
    Additionally, all other keyword arguments are passed to the constructor of the tensor.

    ```python exec="true" source="above" session="tensor" result="python"
    Tensor.manual_seed(42)
    print(Tensor.uniform(2, 3, low=2, high=10).numpy())
    ```
    """
    return (((high-low) * Tensor.rand(*shape, **kwargs)).cast(dtype or dtypes.default_float) + low).requires_grad_(requires_grad)

  @staticmethod
  def scaled_uniform(*shape, **kwargs) -> Tensor:
    """
    Creates a tensor with the given shape, filled with random values from a uniform distribution
    over the interval `[-prod(shape)**-0.5, prod(shape)**-0.5)`.

    You can pass in `dtype` and `device` keyword arguments to control the data type and device of the tensor.
    Additionally, all other keyword arguments are passed to the constructor of the tensor.

    ```python exec="true" source="above" session="tensor" result="python"
    Tensor.manual_seed(42)
    print(Tensor.scaled_uniform(2, 3).numpy())
    ```
    """
    return Tensor.uniform(*shape, low=-1.0, high=1.0, **kwargs).mul(prod(argfix(*shape))**-0.5)

  # https://www.tensorflow.org/api_docs/python/tf/keras/initializers/GlorotUniform
  @staticmethod
  def glorot_uniform(*shape, **kwargs) -> Tensor:
    """
    <https://www.tensorflow.org/api_docs/python/tf/keras/initializers/GlorotUniform>

    You can pass in `dtype` and `device` keyword arguments to control the data type and device of the tensor.
    Additionally, all other keyword arguments are passed to the constructor of the tensor.

    ```python exec="true" source="above" session="tensor" result="python"
    Tensor.manual_seed(42)
    print(Tensor.glorot_uniform(2, 3).numpy())
    ```
    """
    return Tensor.uniform(*shape, low=-1.0, high=1.0, **kwargs).mul((6/(argfix(*shape)[0]+prod(argfix(*shape)[1:])))**0.5)

  # https://pytorch.org/docs/stable/_modules/torch/nn/init.html#kaiming_uniform_
  @staticmethod
  def kaiming_uniform(*shape, a:float = 0.01, **kwargs) -> Tensor:
    """
    <https://pytorch.org/docs/stable/_modules/torch/nn/init.html#kaiming_uniform_>

    You can pass in `dtype` and `device` keyword arguments to control the data type and device of the tensor.
    Additionally, all other keyword arguments are passed to the constructor of the tensor.

    ```python exec="true" source="above" session="tensor" result="python"
    Tensor.manual_seed(42)
    print(Tensor.kaiming_uniform(2, 3).numpy())
    ```
    """
    bound = math.sqrt(3.0) * math.sqrt(2.0 / (1 + a ** 2)) / math.sqrt(prod(argfix(*shape)[1:]))
    return Tensor.uniform(*shape, low=-bound, high=bound, **kwargs)

  # https://pytorch.org/docs/stable/_modules/torch/nn/init.html#kaiming_normal_
  @staticmethod
  def kaiming_normal(*shape, a:float = 0.01, **kwargs) -> Tensor:
    """
    <https://pytorch.org/docs/stable/_modules/torch/nn/init.html#kaiming_normal_>

    You can pass in `dtype` and `device` keyword arguments to control the data type and device of the tensor.
    Additionally, all other keyword arguments are passed to the constructor of the tensor.

    ```python exec="true" source="above" session="tensor" result="python"
    Tensor.manual_seed(42)
    print(Tensor.kaiming_normal(2, 3).numpy())
    ```
    """
    std = math.sqrt(2.0 / (1 + a ** 2)) / math.sqrt(prod(argfix(*shape)[1:]))
    return Tensor.normal(*shape, mean=0.0, std=std, **kwargs)

  @staticmethod
  def randperm(n:int, device=None, dtype=dtypes.int32, **kwargs) -> Tensor:
    """
    Returns a tensor with a random permutation of integers from `0` to `n-1`.

    ```python exec="true" source="above" session="tensor" result="python"
    Tensor.manual_seed(42)
    print(Tensor.randperm(6).numpy())
    ```
    """
    return Tensor.rand(n, device=device, **kwargs).argsort().cast(dtype)

  def multinomial(self:Tensor, num_samples:int = 1, replacement:bool = False) -> Tensor:
    """
    Returns a tensor with `num_samples` indices sampled from a multinomial distribution weighted by `self`.

    NOTE: `replacement=False` for `num_samples > 1` is not supported yet.
    ```python exec="true" source="above" session="tensor" result="python"
    Tensor.manual_seed(42)
    t = Tensor([1, 2, 3, 4])
    print(t.multinomial(20, replacement=True).numpy())
    ```
    """
    assert 1 <= self.ndim <= 2 and num_samples > 0, f"{self.ndim=} must be 1 or 2 dim, {num_samples=} must be positive"
    assert replacement or num_samples == 1, "no replacement only supports num_samples = 1"
    weight = self.unsqueeze(0) if self.ndim == 1 else self
    cdf = (cw := weight.cumsum(1).float()) / cw[:, -1].unsqueeze(1)
    unif_samples = Tensor.rand(num_samples, cdf.shape[0], 1).to(self.device)
    indices = (unif_samples.expand((-1, -1, cdf.shape[1])) >= cdf).sum(2).permute((1, 0))
    return (indices.squeeze(0) if self.ndim == 1 else indices).cast(dtypes.int32)

  # ***** toposort and backward pass *****

  def gradient(self, *targets:Tensor, gradient:Tensor|None=None, materialize_grads=False) -> list[Tensor]:
    """
    Computes the gradient of the targets with respect to self.

    ```python exec="true" source="above" session="tensor" result="python"
    x = Tensor.eye(3)
    y = Tensor([[2.0,0,-2.0]])
    z = y.matmul(x).sum()
    dx, dy = z.gradient(x, y)

    print(dx.tolist())  # dz/dx
    print(dy.tolist())  # dz/dy
    ```
    """
    assert gradient is not None or self.shape == tuple(), "when no gradient is provided, backward must be called on a scalar tensor"
    if not (self.is_floating_point() and all(t.is_floating_point() for t in targets)): raise RuntimeError("only float Tensors have gradient")
    if gradient is None: gradient = Tensor(1.0, dtype=self.dtype, device=self.device, requires_grad=False)
    target_uops = [x.uop for x in targets]
    grads = compute_gradient(self.uop, gradient.uop, set(target_uops))
    ret = []
    for x in target_uops:
      if (y:=grads.get(x)) is None:
        if materialize_grads: y = x.const_like(0)
        else: raise RuntimeError(f"{x}\n\nnot found in\n\n{self.uop}")
      ret.append(y)
    # create returned Tensors
    return [Tensor(u, device=t.device) for t,u in zip(targets, ret)]

  def backward(self, gradient:Tensor|None=None) -> Tensor:
    """
    Propagates the gradient of a tensor backwards through the computation graph.
    If the 'gradient' argument is not provided, the tensor must be a scalar, and the gradient is implicitly set to 1.0.
    ```python exec="true" source="above" session="tensor" result="python"
    t = Tensor([1.0, 2.0, 3.0, 4.0], requires_grad=True)
    t.sum().backward()
    print(t.grad.numpy())
    ```
    """
    all_uops = self.uop.toposort()
    tensors_need_grad: list[Tensor] = [t for tref in all_tensors if (t:=tref()) is not None and \
                                       t.uop in all_uops and t.requires_grad]
    # clear contexts
    for t,g in zip(tensors_need_grad, self.gradient(*tensors_need_grad, gradient=gradient, materialize_grads=True)):
      assert g.shape == t.shape, f"grad shape must match tensor shape, {g.shape!r} != {t.shape!r}"
      t.grad = g if t.grad is None else (t.grad + g)
    return self

  # ***** movement low level ops *****

  def view(self, shape:tuple[sint, ...], *args) -> Tensor:
    """`.view` is an alias for `.reshape`."""
    return self.reshape(shape, *args)

  def reshape(self, shape, *args) -> Tensor:
    """
    Returns a tensor with the same data as the original tensor but with a different shape.
    `shape` can be passed as a tuple or as separate arguments.

    ```python exec="true" source="above" session="tensor" result="python"
    t = Tensor.arange(6)
    print(t.reshape(2, 3).numpy())
    ```
    """
    # resolve None and args
    new_shape = tuple([s if s is not None else self.shape[i] for i,s in enumerate(argfix(shape, *args))])
    # resolve -1
    if (c := new_shape.count(-1)) > 1: raise RuntimeError(f"only one dimension can be inferred using -1, getting {new_shape}")
    if c: new_shape = tuple([-prod(self.shape) // prod(new_shape) if s == -1 else s for s in new_shape])
    return self._apply_uop(UOp.reshape, arg=new_shape) if new_shape != self.shape else self

  def expand(self, shape, *args) -> Tensor:
    """
    Returns a tensor that is expanded to the shape that is specified.
    Expand can also increase the number of dimensions that a tensor has.

    Passing a `-1` or `None` to a dimension means that its size will not be changed.

    ```python exec="true" source="above" session="tensor" result="python"
    t = Tensor([1, 2, 3])
    print(t.expand(4, -1).numpy())
    ```
    """
    new_shape = tuple(from_ if to == -1 or to is None else to for from_, to in zip(*(_align_left(self.shape, argfix(shape, *args)))))
    return self._broadcast_to(new_shape)

  def permute(self, order, *args) -> Tensor:
    """
    Returns a tensor that is a permutation of the original tensor.
    The new tensor has the same data as the original tensor but with the dimensions permuted according to the order specified.
    `order` can be passed as a tuple or as separate arguments.

    ```python exec="true" source="above" session="tensor" result="python"
    t = Tensor.empty(2, 3, 5)
    print(t.shape)
    ```
    ```python exec="true" source="above" session="tensor" result="python"
    print(t.permute(2, 0, 1).shape)
    ```
    """
    order_arg = tuple(self._resolve_dim(x) for x in argfix(order, *args))
    if sorted(order_arg) != list(range(self.ndim)): raise RuntimeError(f"order is not a valid permutation, getting {order_arg}")
    return self._apply_uop(UOp.permute, arg=order_arg)

  def flip(self, axis, *args) -> Tensor:
    """
    Returns a tensor that reverses the order of the original tensor along given `axis`.
    `axis` can be passed as a tuple or as separate arguments.

    ```python exec="true" source="above" session="tensor" result="python"
    t = Tensor.arange(6).reshape(2, 3)
    print(t.numpy())
    ```
    ```python exec="true" source="above" session="tensor" result="python"
    print(t.flip(0).numpy())
    ```
    ```python exec="true" source="above" session="tensor" result="python"
    print(t.flip((0, 1)).numpy())
    ```
    """
    axis_arg = tuple(self._resolve_dim(x) for x in argfix(axis, *args))
    if len(axis_arg) != len(dedup(axis_arg)): raise RuntimeError(f"dim can appear at most once, getting {axis_arg}")
    return self._apply_uop(UOp.flip, arg=tuple([i in axis_arg for i in range(len(self.shape))]))

  def shrink(self, arg:tuple[tuple[sint, sint]|None, ...]) -> Tensor:
    """
    Returns a tensor that shrinks the each axis based on input arg.
    `arg` must have the same length as `self.ndim`.
    For each axis, it can be `None`, which means no shrink, or a tuple `(start, end)` that works the same as Python slice.

    ```python exec="true" source="above" session="tensor" result="python"
    t = Tensor.arange(9).reshape(3, 3)
    print(t.numpy())
    ```
    ```python exec="true" source="above" session="tensor" result="python"
    print(t.shrink(((None, (1, 3)))).numpy())
    ```
    ```python exec="true" source="above" session="tensor" result="python"
    print(t.shrink((((0, 2), (0, 2)))).numpy())
    ```
    """
    if (shrink_arg:=[x if x is not None else (0,s) for x,s in zip(arg, self.shape)]) == [(0,s) for s in self.shape]: return self
    return self._apply_uop(UOp.shrink, arg=tuple(shrink_arg))

  def pad(self, padding:Sequence[sint]|Sequence[tuple[sint, sint]|None], mode:str="constant", value:float=0.0) -> Tensor:
    """
    Returns a tensor with padding applied based on the input `padding`.

    `padding` supports two padding structures:

    1. Flat padding: `(padding_left, padding_right, padding_top, padding_bottom, ...)`
        - This structure matches PyTorch's pad.
        - `padding` length must be even.

    2. Group padding: `(..., (padding_top, padding_bottom), (padding_left, padding_right))`
        - This structure matches pad for JAX, NumPy, TensorFlow, and others.
        - For each axis, padding can be `None`, meaning no padding, or a tuple `(start, end)`.
        - `padding` must have the same length as `self.ndim`.

    Padding values can be negative, resulting in dimension shrinks that work similarly to Python negative slices.
    Padding modes is selected with `mode` which supports `constant`, `reflect` and `replicate`.

    ```python exec="true" source="above" session="tensor" result="python"
    t = Tensor.arange(9).reshape(1, 1, 3, 3)
    print(t.numpy())
    ```
    ```python exec="true" source="above" session="tensor" result="python"
    print(t.pad((1, 2, 0, -1)).numpy())
    ```
    ```python exec="true" source="above" session="tensor" result="python"
    print(t.pad(((None, None, (0, -1), (1, 2)))).numpy())
    ```
    ```python exec="true" source="above" session="tensor" result="python"
    print(t.pad((1, 2, 0, -1), value=-float('inf')).numpy())
    ```
    """
    if mode not in {"constant", "reflect", "replicate", "circular"}: raise NotImplementedError(f"{mode=} is not supported")
    # flat padding
    if all(isinstance(p, (int,UOp)) for p in padding):
      if len(padding)%2 != 0: raise ValueError("Flat padding must have even number of pads")
      pX = _flat_to_grouped(tuple(cast(Sequence[sint], padding)) + (0,0)*(self.ndim - len(padding)//2))
    # group padding
    else: pX = tuple((0,0) if p is None else p for p in cast(Sequence[tuple[sint, sint]|None], padding))
    if len(pX) != self.ndim: raise ValueError(f"padding length is improper, {padding=} {self.ndim=}")
    X, pads = self, tuple((smax(pB,0), smax(pA,0)) for pB,pA in pX)
    if mode == "constant":
      def _constant(x:Tensor,px,v) -> Tensor:
        return x._apply_uop(UOp.pad, arg=px) if v == 0 else (x._apply_uop(UOp.pad, arg=px)+Tensor.ones_like(x)._apply_uop(UOp.pad, arg=px).where(0,v))
      return _constant(X, pX, value) if all(resolve(p >= 0) for p in flatten(pX)) else \
             _constant(X.shrink(tuple((-smin(pB,0),smin(pA+s,s)) for (pB,pA),s in zip(pX, X.shape))), pads, value)
    assert all_int(self.shape), f"does not support symbolic shape {self.shape}"
    if mode == "circular":
      if any(pB>sh or pA>sh for (pB,pA),sh in zip(pX, X.shape)): raise ValueError('Padding value causes wrapping around more than once.')
      if any(pB<0 or pA<0 for pB,pA in pX): raise NotImplementedError("Negative pads with circular pads is not supported")
      orig_shape, X = X.shape, X.repeat(tuple(1 + bool(pB) + bool(pA) for pB,pA in pads))
      return X.shrink(tuple((0 if pB == 0 else osh-pB, xsh if pA == 0 else xsh-osh+pA) for (pB,pA),osh,xsh in zip(pads, orig_shape, X.shape)))
    for d,(pB,pA) in enumerate(pads):
      if mode == "reflect":
        if pB >= (s:=X.shape[d]) or pA>=s: raise ValueError(f"Padding ({pB}, {pA}) should be less than the input size={s} for dim={d}.")
        slcB, slcA, = slice(pB,0,-1), slice(s-2 if s-2>=0 else None, s-2-pA if s-2-pA>=0 else None, -1)
        xB, xA = (X[[slc if i == d else slice(None) for i in range(X.ndim)]] if p > 0 else None for slc, p in ((slcB, pB), (slcA, pA)))
      if mode == "replicate":
        shrB, shrA, = tuple((0,1) if i==d else None for i in range(X.ndim)), tuple((X.shape[i]-1,X.shape[i]) if i==d else None for i in range(X.ndim))
        xB, xA = (X.shrink(shr).expand(tuple(p if i==d else None for i in range(X.ndim))) if p > 0 else None for shr, p in ((shrB, pB), (shrA, pA)))
      X = Tensor.cat(*(X_ for X_ in (xB, X, xA) if X_ is not None), dim=d)
    return X.shrink(tuple((-min(pB,0), min(pA+s,s)) for (pB,pA),s in zip(pX, X.shape)))

  # ***** movement high level ops *****

  def _getitem(self, indices, v: Tensor|None = None) -> Tensor:
    # wrap single index into a list
    if (isinstance(indices, list) and all_int(indices)) or not isinstance(indices, (tuple, list)): indices = [indices]
    x, indices = self, list(indices)

    # filter ellipsis and fill with slice(None) or fill rest of indices with slice(None)
    if len(ellipsis_idx := [dim for dim, i in enumerate(indices) if i is Ellipsis]) > 1: raise IndexError("indices can only have a single ellipsis")
    fill_idx = ellipsis_idx[0] if ellipsis_idx else len(indices)
    num_indices = len(indices) - len(ellipsis_idx) - sum(1 for i in indices if i is None)
    if num_indices > self.ndim: raise IndexError(f"too many {num_indices=} for {self.ndim=}")
    indices[fill_idx:fill_idx+1] = [slice(None)] * (self.ndim - num_indices)

    indices_parsed, dim = [], 0
    for index in indices:
      size = 1 if index is None else self.shape[dim]
      boundary, stride = [0, size], 1  # defaults
      match index:
        case list() | tuple() | Tensor():
          if not isinstance(index, Tensor): index = Tensor(index, self.device, requires_grad=False)
          if not dtypes.is_int(index.dtype): raise IndexError(f"index dtype {index.dtype} is not supported")
          index = (index.to(self.device) < 0).where(index+size, index)  # treat negative index values
        case int() | UOp(): # sint
          if index >= size or index < -size: raise IndexError(f"{index=} is out of bounds with {size=}")
          boundary = [index, index+1] if index >= 0 else [index+size, index+size+1]
        case slice():
          if index.step == 0: raise ValueError(f"{index=} cannot have 0 as step")
          start, stop = 0 if index.start is None else index.start, size if index.stop is None else index.stop
          step = 1 if index.step is None else index.step
          boundary, stride = [start, stop], step
          if all(isinstance(s, int) for s in (start,stop,step)):
            # handle int slicing
            *boundary, stride = index.indices(cast(SupportsIndex, size))
            if stride * (boundary[1] - boundary[0]) < 0: boundary = [0, 0]
            elif stride < 0: boundary = [boundary[1] + 1, boundary[0] + 1]
            # update size for slice
            size = ceildiv((boundary[1] - boundary[0]), abs(stride))
          elif (step == 1) and isinstance(step, int) and all(isinstance(s,(int,UOp)) for s in (start, stop)) and resolve((stop-start) > 0, False):
            # simple symbolic slice
            size = cast(UOp|int, cast(UOp, (stop - start)).ssimplify())
          else: raise TypeError(f"slice {index=} is not supported")
        case None: pass # do nothing
        case _: raise IndexError(f"{type(index).__name__} indexing is not supported")
      indices_parsed.append({"index":index, "size":size, "boundary":tuple(boundary), "stride":stride})
      if index is not None: dim += 1

    # movement op indexing
    if mops := [i for i in indices_parsed if i['index'] is not None]:
      # flip negative strides
      shrinks, strides = zip(*((i['boundary'], i['stride']) for i in mops))
      x = x.shrink(shrinks).flip(tuple(i for i,st in enumerate(strides) if st < 0))
      # handle stride != 1 or -1
      if any(abs(st) != 1 for st in strides):
        strides = tuple(abs(s) for s in strides)
        # pad shape to multiple of stride
        if not all_int(x.shape): raise RuntimeError("symbolic shape not supported")
        x = x.pad(tuple((0, round_up(s, st) - s) for s, st in zip(x.shape, strides)))
        x = x.reshape(tuple(flatten((s // st, st) for s, st in zip(x.shape, strides))))
        x = x.shrink(tuple(flatten(((0, s), (0, 1)) for s in x.shape[::2]))).reshape(x.shape[::2])

    # dim injection from None by including None dim size (which is 1) and dim collapse by skipping int dim size
    x = x.reshape(tuple(index['size'] for index in indices_parsed if not isinstance(index['index'], (int, UOp))))

    # tensor indexing
    if tops := [(d,i) for d,i in enumerate(i_ for i_ in indices_parsed if not isinstance(i_['index'], int)) if isinstance(i['index'], Tensor)]:
      # unload the tensor object into actual tensors
      dims, tensors, masks = [d for d,_ in tops], cast(list[Tensor], [i['index'] for _,i in tops]), []
      pre_reduce_shape = x.shape[:dims[0]] + (big_shape := _broadcast_shape(*(t.shape for t in tensors))) + x.shape[dims[0]:]

      # create index masks
      for dim, tensor in zip(dims, tensors):
        try: i = tensor.reshape(tensor.shape + (1,)*(x.ndim - dims[0])).expand(pre_reduce_shape)
        except ValueError as e: raise IndexError(f"cannot broadcast indices: {e}") from e
        masks.append(i._one_hot_along_dim(num_classes=x.shape[dim], dim=(dim - x.ndim)))

      # reduce masks to 1 mask
      mask: Tensor = functools.reduce(lambda x,y: x.mul(y), masks)

      # inject 1's for the extra dims added in create masks
      reshape_arg = x.shape[:dims[0]] + (1,) * len(big_shape) + x.shape[dims[0]:]
      # sum reduce the extra dims introduced in create masks
      x = (x.reshape(reshape_arg) * mask).sum(sum_axis:=tuple(d + len(big_shape) for d in dims), dtype=x.dtype)

      # special permute case
      if dims[0] != 0 and len(dims) != 1 and tuple(dims) != tuple(range(dims[0], dims[-1]+1)):
        x = x.permute(*range(dims[0], dims[0]+len(big_shape)), *range(0, dims[0]), *range(dims[0]+len(big_shape), x.ndim))

      # for advanced setitem, returns whole tensor with indices replaced
      if v is not None:
        vb = v.cast(self.dtype)._broadcast_to(_broadcast_shape(x.shape, v.shape))
        # add back reduced dims from sum
        for dim in sum_axis: vb = vb.unsqueeze(dim)
        # run _masked_setitem on tuple of axis that is to be reduced to match self.shape
        x = _masked_setitem(self, vb, mask, tuple(range(dims[0], dims[0] + len(big_shape))))

    return x

  def __getitem__(self, indices) -> Tensor:
    """
    Retrieves a sub-tensor using indexing.

    Supported Index Types: `int | slice | Tensor | None | list | tuple | Ellipsis`

    Examples:
    ```python exec="true" source="above" session="tensor" result="python"
    t = Tensor.arange(12).reshape(3, 4)
    print(t.numpy())
    ```

    - Int Indexing: Select an element or sub-tensor using integers for each dimension.
      ```python exec="true" source="above" session="tensor" result="python"
      print(t[1, 2].numpy())
      ```

    - Slice Indexing: Select a range of elements using slice notation (`start:end:stride`).
      ```python exec="true" source="above" session="tensor" result="python"
      print(t[0:2, ::2].numpy())
      ```

    - Tensor Indexing: Use another tensor as indices for advanced indexing. Using `tuple` or `list` here also works.
      ```python exec="true" source="above" session="tensor" result="python"
      print(t[Tensor([2, 0, 1]), Tensor([1, 2, 3])].numpy())
      ```

    - `None` Indexing: Add a new dimension to the tensor.
      ```python exec="true" source="above" session="tensor" result="python"
      print(t[:, None].shape)
      ```

    NOTE: Out-of-bounds indexing results in a value of `0`.
    ```python exec="true" source="above" session="tensor" result="python"
    t = Tensor([1, 2, 3])
    print(t[Tensor([4, 3, 2])].numpy())
    ```
    """
    return self._getitem(indices)

  def __setitem__(self, indices, v:Tensor|ConstType) -> None:
    if isinstance(self.device, str) and self.device.startswith("DISK"):
      self.realize()._getitem(indices).assign(v)
      return
    # NOTE: check that setitem target is valid first
    if not unwrap(self.uop.st).contiguous: raise RuntimeError("setitem target needs to be contiguous")
    if isinstance(v, get_args(ConstType)): v = Tensor(v, device=self.device, dtype=self.dtype)
    if not isinstance(v, Tensor): raise TypeError(f"can't set a {type(v).__name__} to a Tensor")
    if self.requires_grad or v.requires_grad: raise NotImplementedError("setitem with requires_grad is not supported")

    res = self.realize()._getitem(indices, v)
    # if shapes match and data is not shared it's a copy and we assign to self
    if res.shape == self.shape and res.uop is not self.uop:
      self.assign(res).realize()
    else: # no copy, basic setitem
      v = v.cast(res.dtype)._broadcast_to(_broadcast_shape(res.shape, v.shape)).contiguous()
      res.assign(v).realize()

  def gather(self:Tensor, dim:int, index:Tensor) -> Tensor:
    """
    Gathers values along an axis specified by `dim`.

    ```python exec="true" source="above" session="tensor" result="python"
    t = Tensor([[1, 2], [3, 4]])
    print(t.numpy())
    ```
    ```python exec="true" source="above" session="tensor" result="python"
    print(t.gather(1, Tensor([[0, 0], [1, 0]])).numpy())
    ```
    """
    assert index.ndim == self.ndim, f"self.ndim must equal index.ndim, {self.ndim=}, {index.ndim=}"
    dim = self._resolve_dim(dim)
    assert all(s >= i for d,(s,i) in enumerate(zip(self.shape, index.shape)) if d != dim), "requires self.shape[d] >= index.shape[d] for all d != dim"
    index = index.to(self.device)
    x = self.shrink(tuple((0, i) if d != dim else None for d,i in enumerate(index.shape))).unsqueeze(-1).transpose(-1, dim)
    return (x * index.unsqueeze(-1)._one_hot_along_dim(self.shape[dim])).sum(-1, dtype=self.dtype)

  def cat(self:Tensor, *args:Tensor, dim:int=0) -> Tensor:
    """
    Concatenates self with other `Tensor` in `args` along an axis specified by `dim`.
    All tensors must have the same shape except in the concatenating dimension.

    ```python exec="true" source="above" session="tensor" result="python"
    t0, t1, t2 = Tensor([[1, 2]]), Tensor([[3, 4]]), Tensor([[5, 6]])
    print(t0.cat(t1, t2, dim=0).numpy())
    ```
    ```python exec="true" source="above" session="tensor" result="python"
    print(t0.cat(t1, t2, dim=1).numpy())
    ```
    """
    dim = self._resolve_dim(dim)
    for arg in args: assert arg.ndim==self.ndim and all(ti==ai for i,(ti,ai) in enumerate(zip(self.shape, arg.shape)) if i!=dim)
    tensors = [self, *args]
    dim_cumsum = list(itertools.accumulate([t.shape[dim] for t in tensors], initial=0))
    for i,t in enumerate(tensors): tensors[i] = t.pad([(dim_cumsum[i], dim_cumsum[-1]-dim_cumsum[i+1]) if j==dim else None for j in range(t.ndim)])
    return functools.reduce(Tensor.add, tensors)

  def stack(self:Tensor, *args:Tensor, dim:int=0) -> Tensor:
    """
    Concatenates self with other `Tensor` in `args` along a new dimension specified by `dim`.

    ```python exec="true" source="above" session="tensor" result="python"
    t0, t1, t2 = Tensor([1, 2]), Tensor([3, 4]), Tensor([5, 6])
    print(t0.stack(t1, t2, dim=0).numpy())
    ```
    ```python exec="true" source="above" session="tensor" result="python"
    print(t0.stack(t1, t2, dim=1).numpy())
    ```
    """
    # checks for shapes and number of dimensions delegated to cat
    return Tensor.cat(*[t.unsqueeze(dim) for t in argfix(self, *args)], dim=dim)

  def repeat_interleave(self, repeats:int, dim:int|None=None) -> Tensor:
    """
    Repeats elements of a tensor.

    ```python exec="true" source="above" session="tensor" result="python"
    t = Tensor([1, 2, 3])
    print(t.repeat_interleave(2).numpy())
    ```
    """
    x, dim = (self.flatten(), 0) if dim is None else (self, self._resolve_dim(dim))
    shp = x.shape
    return x.reshape(*shp[:dim+1], 1, *shp[dim+1:]).expand(*shp[:dim+1], repeats, *shp[dim+1:]).reshape(*shp[:dim], shp[dim]*repeats, *shp[dim+1:])

  def repeat(self, repeats, *args) -> Tensor:
    """
    Repeats tensor number of times along each dimension specified by `repeats`.
    `repeats` can be passed as a tuple or as separate arguments.

    ```python exec="true" source="above" session="tensor" result="python"
    t = Tensor([1, 2, 3])
    print(t.repeat(4, 2).numpy())
    ```
    ```python exec="true" source="above" session="tensor" result="python"
    print(t.repeat(4, 2, 1).shape)
    ```
    """
    repeats = argfix(repeats, *args)
    base_shape = _align_left(self.shape, repeats)[0]
    unsqueezed_shape = flatten([[1, s] for s in base_shape])
    expanded_shape = flatten([[r, s] for r,s in zip(repeats, base_shape)])
    final_shape = [r*s for r,s in zip(repeats, base_shape)]
    return self.reshape(unsqueezed_shape).expand(expanded_shape).reshape(final_shape)

  def _resolve_dim(self, dim:int, *, extra:bool=False) -> int:
    total = self.ndim + int(extra)
    if not -max(1, total) <= dim <= max(1, total)-1: raise IndexError(f"{dim=} out of range {[-max(1, total), max(1, total)-1]}")
    return dim + total if dim < 0 else dim

  def split(self, sizes:int|Sequence[int], dim:int=0) -> tuple[Tensor, ...]:
    """
    Splits the tensor into chunks along the dimension specified by `dim`.
    If `sizes` is an integer, it splits into equally sized chunks if possible, otherwise the last chunk will be smaller.
    If `sizes` is a list, it splits into `len(sizes)` chunks with size in `dim` according to `size`.

    ```python exec="true" source="above" session="tensor" result="python"
    t = Tensor.arange(10).reshape(5, 2)
    print(t.numpy())
    ```
    ```python exec="true" source="above" session="tensor" result="python"
    split = t.split(2)
    print("\\n".join([repr(x.numpy()) for x in split]))
    ```
    ```python exec="true" source="above" session="tensor" result="python"
    split = t.split([1, 4])
    print("\\n".join([repr(x.numpy()) for x in split]))
    ```
    """
    assert all_int(self.shape), f"does not support symbolic shape {self.shape}"
    dim = self._resolve_dim(dim)
    if isinstance(sizes, int): sizes = [min(sizes, self.shape[dim]-i) for i in range(0, max(1, self.shape[dim]), max(1, sizes))]
    assert sum(sizes) == self.shape[dim], f"expect sizes to sum exactly to {self.shape[dim]}, but got {sum(sizes)}"
    return tuple(self[sl] for sl in [tuple([slice(None)]*dim + [slice(sum(sizes[:i]), sum(sizes[:i + 1]))]) for i in range(len(sizes))])

  def chunk(self, chunks:int, dim:int=0) -> list[Tensor]:
    """
    Splits the tensor into `chunks` number of chunks along the dimension `dim`.
    If the tensor size along `dim` is not divisible by `chunks`, all returned chunks will be the same size except the last one.
    The function may return fewer than the specified number of chunks.

    ```python exec="true" source="above" session="tensor" result="python"
    chunked = Tensor.arange(11).chunk(6)
    print("\\n".join([repr(x.numpy()) for x in chunked]))
    ```
    ```python exec="true" source="above" session="tensor" result="python"
    chunked = Tensor.arange(12).chunk(6)
    print("\\n".join([repr(x.numpy()) for x in chunked]))
    ```
    ```python exec="true" source="above" session="tensor" result="python"
    chunked = Tensor.arange(13).chunk(6)
    print("\\n".join([repr(x.numpy()) for x in chunked]))
    ```
    """
    assert all_int(self.shape), f"does not support symbolic shape {self.shape}"
    assert chunks > 0, f"expect chunks to be greater than 0, got: {chunks}"
    dim = self._resolve_dim(dim)
    return list(self.split(ceildiv(self.shape[dim], chunks) if self.shape[dim] else [0]*chunks, dim=dim))

  def unfold(self, dim:int, size:sint, step:int) -> Tensor:
    """
    Unfolds the tensor along dimension `dim` into overlapping windows.

    Each window has length `size` and begins every `step` elements of `self`.
    Returns the input tensor with dimension `dim` replaced by dims `(n_windows, size)`
    where `n_windows = (self.shape[dim] - size) // step + 1`.

    ```python exec="true" source="above" session="tensor" result="python"
    unfolded = Tensor.arange(8).unfold(0,2,2)
    print("\\n".join([repr(x.numpy()) for x in unfolded]))
    ```
    ```python exec="true" source="above" session="tensor" result="python"
    unfolded = Tensor.arange(27).reshape(3,3,3).unfold(-1,2,3)
    print("\\n".join([repr(x.numpy()) for x in unfolded]))
    ```
    """
    if size < 0: raise RuntimeError(f'size must be >= 0 but got {size=}')
    if step <= 0: raise RuntimeError(f'step must be > 0 but got {step=}')
    if size > self.shape[dim]: raise RuntimeError(f'maximum size for tensor at dimension {dim} is {self.shape[dim]} but size is {size}')
    dim = self._resolve_dim(dim)
    perm_to_last = tuple(i for i in range(self.ndim) if i != dim) + (dim,)
    return self.permute(perm_to_last)._pool((size,), step).permute(argsort(perm_to_last) + (self.ndim,))

  def meshgrid(self:Tensor, *args:Tensor, indexing:Literal["ij", "xy"]="ij") -> tuple[Tensor, ...]:
    """
    Generates coordinate matrices from coordinate vectors.
    Input tensors can be scalars or 1D tensors.

    `indexing` determines how the output grids are aligned.
    `ij` indexing follows matrix-style indexing and `xy` indexing follows Cartesian-style indexing.

    ```python exec="true" source="above" session="tensor" result="python"
    x, y = Tensor([1, 2, 3]), Tensor([4, 5, 6])
    grid_x, grid_y = x.meshgrid(y)
    print(grid_x.numpy())
    print(grid_y.numpy())
    ```
    ```python exec="true" source="above" session="tensor" result="python"
    grid_x, grid_y = x.meshgrid(y, indexing="xy")
    print(grid_x.numpy())
    print(grid_y.numpy())
    ```
    """
    if indexing not in ("ij", "xy"): raise RuntimeError(f'indexing must be in ("ij", "xy"), got {indexing}')
    if len(tensors:=(self, *args)) == 1: return tensors
    basis = tuple(range(len(tensors))) if indexing == "ij" else (1, 0) + tuple(range(2, len(tensors)))
    tensors = tuple(t.reshape((-1,) + (1,)*(len(args) - i)) for i,t in zip(basis, tensors))
    output_shape = _broadcast_shape(*(t.shape for t in tensors))
    return tuple(t._broadcast_to(output_shape) for t in tensors)

  def squeeze(self, dim:int|None=None) -> Tensor:
    """
    Returns a tensor with specified dimensions of input of size 1 removed.
    If `dim` is not specified, all dimensions with size 1 are removed.

    ```python exec="true" source="above" session="tensor" result="python"
    t = Tensor.zeros(2, 1, 2, 1, 2)
    print(t.squeeze().shape)
    ```
    ```python exec="true" source="above" session="tensor" result="python"
    print(t.squeeze(0).shape)
    ```
    ```python exec="true" source="above" session="tensor" result="python"
    print(t.squeeze(1).shape)
    ```
    """
    if dim is None: return self.reshape(tuple(dim for dim in self.shape if dim != 1))
    dim = self._resolve_dim(dim)
    return self if not self.ndim or self.shape[dim] != 1 else self.reshape(self.shape[:dim] + self.shape[dim+1:])

  def unsqueeze(self, dim:int) -> Tensor:
    """
    Returns a tensor with a new dimension of size 1 inserted at the specified `dim`.

    ```python exec="true" source="above" session="tensor" result="python"
    t = Tensor([1, 2, 3, 4])
    print(t.unsqueeze(0).numpy())
    ```
    ```python exec="true" source="above" session="tensor" result="python"
    print(t.unsqueeze(1).numpy())
    ```
    """
    dim = self._resolve_dim(dim, extra=True)
    return self.reshape(self.shape[:dim] + (1,) + self.shape[dim:])

  @property
  def T(self) -> Tensor:
    """`.T` is an alias for `.transpose()`."""
    return self.transpose()

  def transpose(self, dim0=1, dim1=0) -> Tensor:
    """
    Returns a tensor that is a transposed version of the original tensor.
    The given dimensions `dim0` and `dim1` are swapped.

    ```python exec="true" source="above" session="tensor" result="python"
    t = Tensor.arange(6).reshape(2, 3)
    print(t.numpy())
    ```
    ```python exec="true" source="above" session="tensor" result="python"
    print(t.transpose(0, 1).numpy())
    ```
    """
    order = list(range(self.ndim))
    order[dim0], order[dim1] = order[dim1], order[dim0]
    return self.permute(order)

  def flatten(self, start_dim=0, end_dim=-1) -> Tensor:
    """
    Flattens the tensor by reshaping it into a one-dimensional tensor.
    If `start_dim` or `end_dim` are passed, only dimensions starting with `start_dim` and ending with `end_dim` are flattened.

    ```python exec="true" source="above" session="tensor" result="python"
    t = Tensor.arange(8).reshape(2, 2, 2)
    print(t.flatten().numpy())
    ```
    ```python exec="true" source="above" session="tensor" result="python"
    print(t.flatten(start_dim=1).numpy())
    ```
    """
    start_dim, end_dim = self._resolve_dim(start_dim), self._resolve_dim(end_dim)
    return self.reshape(self.shape[:start_dim] + (prod(self.shape[start_dim:end_dim+1]), ) + self.shape[end_dim+1:])

  def unflatten(self, dim:int, sizes:tuple[int,...]) -> Tensor:
    """
    Unflattens dimension `dim` of the tensor into multiple dimensions specified by `sizes`. `Tensor.flatten()` is the inverse of this function.

    ```python exec="true" source="above" session="tensor" result="python"
    print(Tensor.ones(3, 4, 1).unflatten(1, (2, 2)).shape)
    ```
    ```python exec="true" source="above" session="tensor" result="python"
    print(Tensor.ones(3, 4, 1).unflatten(1, (-1, 2)).shape)
    ```
    ```python exec="true" source="above" session="tensor" result="python"
    print(Tensor.ones(5, 12, 3).unflatten(-2, (2, 2, 3, 1, 1)).shape)
    ```
    """
    dim = self._resolve_dim(dim)
    return self.reshape(self.shape[:dim] + sizes + self.shape[dim+1:])

  def diag(self) -> Tensor:
    """
    Returns a 2-D square tensor with the elements of input as the main diagonal.

    ```python exec="true" source="above" session="tensor" result="python"
    print(Tensor([1, 2, 3]).diag().numpy())
    ```
    """
    if self.ndim != 1: raise ValueError(f"expect input to be 1-D, getting {self.ndim}-D")
    return self.unsqueeze(-1).pad((None,(0,n:=self.shape[0]))).flatten().shrink(((0,n*n),)).reshape(n,n)

  def diagonal(self) -> Tensor:
    """
    Returns a view of input tensor with its main diagonal elements.

    ```python exec="true" source="above" session="tensor" result="python"
    t = Tensor.arange(9).reshape(3, 3)
    print(t.numpy())
    ```
    ```python exec="true" source="above" session="tensor" result="python"
    print(t.diagonal().numpy())
    ```
    """
    if self.ndim != 2 or (n:=self.shape[0]) != self.shape[1]: raise ValueError(f"only 2-D square tensor is supported, getting {self.shape=}")
    return self.flatten().pad(((0, n))).reshape(n, n+1)[:, 0]

  def roll(self, shifts:int|tuple[int, ...], dims:int|tuple[int, ...]) -> Tensor:
    """
    Rolls the tensor along specified dimension(s).
    The rolling operation is circular, meaning that elements that go beyond the edge are wrapped around to the beginning of the dimension.

    ```python exec="true" source="above" session="tensor" result="python"
    t = Tensor.arange(4)
    print(t.roll(shifts=1, dims=0).numpy())
    ```
    ```python exec="true" source="above" session="tensor" result="python"
    print(t.roll(shifts=-1, dims=0).numpy())
    ```
    """
    dims, rolled = tuple(self._resolve_dim(d) for d in make_tuple(dims, 1)), self
    for dim, shift in zip(dims, make_tuple(shifts, 1)):
      shift = shift % self.shape[dim]
      rolled = Tensor.cat(rolled[tuple(slice(None) if i != dim else slice(-shift, None) for i in range(rolled.ndim))],
                          rolled[tuple(slice(None) if i != dim else slice(None, -shift) for i in range(rolled.ndim))], dim=dim)
    return rolled

  def rearrange(self, formula:str, **sizes) -> Tensor:
    """
    Rearranges input according to formula

    See: https://einops.rocks/api/rearrange/

    ```python exec="true" source="above" session="tensor" result="python"
    x = Tensor([[1, 2], [3, 4]])
    print(Tensor.rearrange(x, "batch channel -> (batch channel)").numpy())
    ```
    """
    def parse_formula(formula: str):
      tokens = f" {formula} ".replace("…", "...").replace("(", " ( ").replace(")", " ) ").replace(" ", "  ").replace(" 1 ", " ( ) ").split()
      lparens, rparens = map(lambda x: [i for i, ch in enumerate(tokens) if ch == x], ("(", ")"))
      pairs = list(zip(lparens, rparens))
      assert len(lparens) == len(rparens) and sorted(flatten(pairs)) == flatten(pairs), "bracket mismatch"
      return [name for name in tokens if name not in ("(", ")")], [(s - 2*i, e - 1 - 2*i) for i, (s, e) in enumerate(pairs)]

    assert formula.count("->") == 1, 'need exactly one "->" in formula'

    (lhs, unflatten_dims), (rhs, flatten_dims) = map(parse_formula, formula.split("->"))

    for name in sizes: assert name in lhs, f"axis {name} is not used in transform"
    assert sorted(lhs) == sorted(rhs) and len(lhs) == len(set(lhs)), f"name mismatch in {formula}"
    for name in flatten((lhs, rhs)): assert name == "..." or (name.isidentifier() and "_" not in (name[0], name[-1])), f"invalid axis name {name}"
    assert "..." not in flatten([lhs[s:e] for s, e in unflatten_dims]), f"cannot have collapsed ellipsis (...) in lhs of {formula}"
    assert lhs.count("...") <= 1, f"too many ellipses in {formula}"

    # resolve ellipsis
    if "..." in lhs: ell_len = len(self.shape) - len(lhs) + 1 + sum(e - s - 1 for s, e in unflatten_dims)
    lhs, rhs = map(lambda l: l[:(i:=l.index("..."))] + [f"...{j}" for j in range(ell_len)] + l[i + 1:] if "..." in l else l, (lhs, rhs))
    unflatten_dims = [(s + (ell_len - 1 if "...0" in lhs[:s] else 0), e + (ell_len - 1 if "...0" in lhs[:e] else 0)) for s, e in unflatten_dims]
    flatten_dims = [(s + (ell_len - 1 if "...0" in rhs[:s] else 0), e + (ell_len - 1 if "...0" in rhs[:e] else 0)) for s, e in flatten_dims]

    # apply movement ops in order unflatten -> permute -> flatten/unsqueeze
    t = functools.reduce(lambda x, dims: x.unflatten(dims[0], tuple(sizes.get(lhs[d], -1) for d in range(*dims))), unflatten_dims, self)
    for i, name in enumerate(lhs): assert (name not in sizes) or sizes[name] == t.shape[i], f"size provided for dimension {name} incorrect"
    t = t.permute([lhs.index(name) for name in rhs])
    return functools.reduce(lambda x, dims: x.flatten(dims[0], dims[1] - 1) if dims[0]<dims[1] else x.unsqueeze(dims[0]), reversed(flatten_dims), t)

  def masked_select(self, mask):
    """
    Selects elements from `self` based on the boolean `mask`.

    ```python exec="true" source="above" session="tensor" result="python"
    t = Tensor([[0, 1, 2], [3, 4, 5], [6, 7, 8]])
    mask = Tensor([[True, False, True], [False, True, False], [False, False, True]])
    print(t.numpy())
    print(mask.numpy())
    ```
    ```python exec="true" source="above" session="tensor" result="python"
    print(t.masked_select(mask).numpy())
    ```
    """
    if not dtypes.is_bool(mask.dtype): raise RuntimeError(f"masked_select expects bool mask tensor, got {mask.dtype}")
    x, mask = self.flatten(), mask._broadcast_to(self.shape).flatten()
    mask_cumsum = mask.cumsum()
    counts = Tensor.zeros(mask_cumsum[-1].item(), dtype=dtypes.int32)
    idxs = counts.scatter(0, mask_cumsum, 1, reduce='add').cumsum()
    return x[idxs]

  def masked_fill(self:Tensor, mask:Tensor, value:Tensor|ConstType) -> Tensor:
    """
    Replaces `self` with `value` wherever the elements of `mask` are True.

    ```python exec="true" source="above" session="tensor" result="python"
    t = Tensor([1, 2, 3, 4, 5])
    mask = Tensor([True, False, True, False, False])
    print(t.masked_fill(mask, -12).numpy())
    ```
    ```python exec="true" source="above" session="tensor" result="python"
    t = Tensor([1, 2, 3, 4, 5])
    mask = Tensor([True, False, True, False, False])
    value = Tensor([-1, -2, -3, -4, -5])
    print(t.masked_fill(mask, value).numpy())
    ```
    """
    return mask.where(value, self)

  # ***** reduce ops *****

  def _reduce(self, op:Ops, axis:int|Sequence[int]|None=None, keepdim=False) -> Tensor:
    axis = tuple(self._resolve_dim(x) for x in (range(self.ndim) if axis is None else make_tuple(axis, 1)))
    if self.ndim == 0: axis = ()
    ret = self._apply_uop(UOp.r, op=op, axis=axis)
    return ret if keepdim else ret.reshape(tuple(s for i,s in enumerate(self.shape) if i not in axis))

  def sum(self, axis:int|Sequence[int]|None=None, keepdim=False, dtype:DTypeLike|None=None) -> Tensor:
    """
    Returns the sum of the elements of the tensor along the specified axis or axes.

    You can pass in `axis` and `keepdim` keyword arguments to control the axis along
    which the maximum is computed and whether the reduced dimensions are retained.

    You can pass in `dtype` keyword argument to control the data type of the accumulation.
    If not specified, the accumulation data type is chosen based on the input tensor's data type.

    ```python exec="true" source="above" session="tensor" result="python"
    t = Tensor.arange(6).reshape(2, 3)
    print(t.numpy())
    ```
    ```python exec="true" source="above" session="tensor" result="python"
    print(t.sum().numpy())
    ```
    ```python exec="true" source="above" session="tensor" result="python"
    print(t.sum(axis=0).numpy())
    ```
    ```python exec="true" source="above" session="tensor" result="python"
    print(t.sum(axis=1).numpy())
    ```
    """
    ret = self.cast(sum_acc_dtype(self.dtype) if dtype is None else dtype)._reduce(Ops.ADD, axis, keepdim)
    return ret.cast(self.dtype) if dtype is None and self.dtype in (dtypes.float16, dtypes.bfloat16) else ret

  def prod(self, axis:int|Sequence[int]|None=None, keepdim=False, dtype:DTypeLike|None=None) -> Tensor:
    """
    Returns the product of the elements of the tensor along the specified axis or axes.

    You can pass in `axis` and `keepdim` keyword arguments to control the axis along
    which the maximum is computed and whether the reduced dimensions are retained.

    You can pass in `dtype` keyword argument to control the data type of the accumulation.
    If not specified, the accumulation data type is chosen based on the input tensor's data type.

    ```python exec="true" source="above" session="tensor" result="python"
    t = Tensor([-1, -2, -3, 1, 2, 3]).reshape(2, 3)
    print(t.numpy())
    ```
    ```python exec="true" source="above" session="tensor" result="python"
    print(t.prod().numpy())
    ```
    ```python exec="true" source="above" session="tensor" result="python"
    print(t.prod(axis=0).numpy())
    ```
    ```python exec="true" source="above" session="tensor" result="python"
    print(t.prod(axis=1).numpy())
    ```
    """
    return self.cast(dtype if dtype is not None else self.dtype)._reduce(Ops.MUL, axis, keepdim)

  def max(self, axis:int|Sequence[int]|None=None, keepdim=False) -> Tensor:
    """
    Returns the maximum value of the tensor along the specified axis or axes.

    You can pass in `axis` and `keepdim` keyword arguments to control the axis along
    which the maximum is computed and whether the reduced dimensions are retained.

    ```python exec="true" source="above" session="tensor" result="python"
    t = Tensor([[1, 0, 2], [5, 4, 3]])
    print(t.numpy())
    ```
    ```python exec="true" source="above" session="tensor" result="python"
    print(t.max().numpy())
    ```
    ```python exec="true" source="above" session="tensor" result="python"
    print(t.max(axis=0).numpy())
    ```
    ```python exec="true" source="above" session="tensor" result="python"
    print(t.max(axis=1, keepdim=True).numpy())
    ```
    """
    return self._reduce(Ops.MAX, axis, keepdim)

  def _inverse(self) -> Tensor: return -self if self.is_floating_point() else ~self if dtypes.is_int(self.dtype) else self.logical_not()

  def min(self, axis:int|Sequence[int]|None=None, keepdim=False) -> Tensor:
    """
    Returns the minimum value of the tensor along the specified axis or axes.

    You can pass in `axis` and `keepdim` keyword arguments to control the axis along
    which the minimum is computed and whether the reduced dimensions are retained.

    ```python exec="true" source="above" session="tensor" result="python"
    t = Tensor([[1, 0, 2], [5, 4, 3]])
    print(t.numpy())
    ```
    ```python exec="true" source="above" session="tensor" result="python"
    print(t.min().numpy())
    ```
    ```python exec="true" source="above" session="tensor" result="python"
    print(t.min(axis=0).numpy())
    ```
    ```python exec="true" source="above" session="tensor" result="python"
    print(t.min(axis=1, keepdim=True).numpy())
    ```
    """
    return self._inverse().max(axis=axis, keepdim=keepdim)._inverse()

  def any(self, axis:int|Sequence[int]|None=None, keepdim=False) -> Tensor:
    """
    Tests if any element evaluates to `True` along the specified axis or axes.

    You can pass in `axis` and `keepdim` keyword arguments to control the reduce axis and whether the reduced dimensions are retained.

    ```python exec="true" source="above" session="tensor" result="python"
    t = Tensor([[True, True], [True, False], [False, False]])
    print(t.numpy())
    ```
    ```python exec="true" source="above" session="tensor" result="python"
    print(t.any().numpy())
    ```
    ```python exec="true" source="above" session="tensor" result="python"
    print(t.any(axis=0).numpy())
    ```
    ```python exec="true" source="above" session="tensor" result="python"
    print(t.any(axis=1, keepdim=True).numpy())
    ```
    """
    return self.bool().max(axis, keepdim)

  def all(self, axis:int|Sequence[int]|None=None, keepdim=False) -> Tensor:
    """
    Tests if all element evaluates to `True` along the specified axis or axes.

    You can pass in `axis` and `keepdim` keyword arguments to control the reduce axis and whether the reduced dimensions are retained.

    ```python exec="true" source="above" session="tensor" result="python"
    t = Tensor([[True, True], [True, False], [False, False]])
    print(t.numpy())
    ```
    ```python exec="true" source="above" session="tensor" result="python"
    print(t.all().numpy())
    ```
    ```python exec="true" source="above" session="tensor" result="python"
    print(t.all(axis=0).numpy())
    ```
    ```python exec="true" source="above" session="tensor" result="python"
    print(t.all(axis=1, keepdim=True).numpy())
    ```
    """
    return self.logical_not().any(axis, keepdim).logical_not()

  def isclose(self, other:Tensor, rtol:float=1e-05, atol:float=1e-08, equal_nan=False) -> Tensor:
    """
    Returns a new tensor with element-wise comparison of closeness to `other` within a tolerance.

    The `rtol` and `atol` keyword arguments control the relative and absolute tolerance of the comparison.

    By default, two `NaN` values are not close to each other. If `equal_nan` is `True`, two `NaN` values are considered close.

    ```python exec="true" source="above" session="tensor" result="python"
    print(Tensor([1e-7, 1e-8, 1e-9, float('nan')]).isclose(Tensor([0.0, 0.0, 0.0, float('nan')])).numpy())
    ```
    ```python exec="true" source="above" session="tensor" result="python"
    print(Tensor([float('nan')]).isclose(Tensor([float('nan')]), equal_nan=True).numpy())
    ```
    """
    is_finite_close = self.isfinite() & other.isfinite() & ((self - other).abs() <= atol + rtol * other.abs())
    is_infinite_close = (self.isinf() | other.isinf()) & (self == other)
    is_nan_close = (self.isnan() & other.isnan()) & equal_nan
    return is_finite_close | is_infinite_close | is_nan_close

  def mean(self, axis:int|Sequence[int]|None=None, keepdim=False) -> Tensor:
    """
    Returns the mean value of the tensor along the specified axis or axes.

    You can pass in `axis` and `keepdim` keyword arguments to control the axis along
    which the mean is computed and whether the reduced dimensions are retained.

    ```python exec="true" source="above" session="tensor" result="python"
    Tensor.manual_seed(42)
    t = Tensor.normal(2, 3, mean=2.5, std=0.5)
    print(t.numpy())
    ```
    ```python exec="true" source="above" session="tensor" result="python"
    print(t.mean().numpy())
    ```
    ```python exec="true" source="above" session="tensor" result="python"
    print(t.mean(axis=0).numpy())
    ```
    ```python exec="true" source="above" session="tensor" result="python"
    print(t.mean(axis=1).numpy())
    ```
    """
    output_dtype = self.dtype if dtypes.is_float(self.dtype) else dtypes.float32
    numerator = self.cast(sum_acc_dtype(self.dtype)).sum(axis=axis, keepdim=keepdim)
    return numerator.div(prod([cast(int, si) for si, so in zip(self.shape, self.sum(axis=axis, keepdim=True).shape) if resolve(si != so)])) \
      .cast(output_dtype)

  def var(self, axis:int|Sequence[int]|None=None, keepdim=False, correction=1) -> Tensor:
    """
    Returns the variance of the tensor along the specified axis or axes.

    You can pass in `axis`, `keepdim`, and `correction` keyword arguments to control the axis along
    which the variance is computed, whether the reduced dimensions are retained, and the Bessel's correction applied.

    ```python exec="true" source="above" session="tensor" result="python"
    Tensor.manual_seed(42)
    t = Tensor.normal(2, 3, mean=2.5, std=0.5)
    print(t.numpy())
    ```
    ```python exec="true" source="above" session="tensor" result="python"
    print(t.var().numpy())
    ```
    ```python exec="true" source="above" session="tensor" result="python"
    print(t.var(axis=0).numpy())
    ```
    ```python exec="true" source="above" session="tensor" result="python"
    print(t.var(axis=1).numpy())
    ```
    """
    squares = (self - self.mean(axis=axis, keepdim=True)).square()
    n = prod([si for si, so in zip(self.shape, squares.sum(axis=axis, keepdim=True).shape) if resolve(si != so)])
    return squares.sum(axis=axis, keepdim=keepdim).div(smax([0, n-correction]))

  def var_mean(self, axis:int|Sequence[int]|None=None, keepdim=False, correction=1) -> tuple[Tensor, Tensor]:
    """
    Calculates the variance and mean over the dimensions specified by dim.
    Syntactic sugar around `Tensor.var` and `Tensor.mean` to match `torch.var_mean`.

    ```python exec="true" source="above" session="tensor" result="python"
    Tensor.manual_seed(42)
    t = Tensor.normal(2, 3, mean=2.5, std=0.5)
    print(t.numpy())
    ```
    ```python exec="true" source="above" session="tensor" result="python"
    var, mean = t.var_mean()
    print(var.numpy(), mean.numpy())
    ```
    """
    return self.var(axis, keepdim, correction), self.mean(axis, keepdim)

  def std(self, axis:int|Sequence[int]|None=None, keepdim=False, correction=1) -> Tensor:
    """
    Returns the standard deviation of the tensor along the specified axis or axes.

    You can pass in `axis`, `keepdim`, and `correction` keyword arguments to control the axis along
    which the standard deviation is computed, whether the reduced dimensions are retained, and the Bessel's correction applied.

    ```python exec="true" source="above" session="tensor" result="python"
    Tensor.manual_seed(42)
    t = Tensor.normal(2, 3, mean=2.5, std=0.5)
    print(t.numpy())
    ```
    ```python exec="true" source="above" session="tensor" result="python"
    print(t.std().numpy())
    ```
    ```python exec="true" source="above" session="tensor" result="python"
    print(t.std(axis=0).numpy())
    ```
    ```python exec="true" source="above" session="tensor" result="python"
    print(t.std(axis=1).numpy())
    ```
    """
    return self.var(axis, keepdim, correction).sqrt()

  def std_mean(self, axis:int|Sequence[int]|None=None, keepdim=False, correction=1) -> tuple[Tensor, Tensor]:
    """
    Calculates the standard deviation and mean over the dimensions specified by dim.
    Syntactic sugar around `Tensor.std` and `Tensor.mean` to match `torch.std_mean`.

    ```python exec="true" source="above" session="tensor" result="python"
    Tensor.manual_seed(42)
    t = Tensor.normal(2, 3, mean=2.5, std=0.5)
    print(t.numpy())
    ```
    ```python exec="true" source="above" session="tensor" result="python"
    std, mean = t.std_mean()
    print(std.numpy(), mean.numpy())
    ```
    """
    return self.std(axis, keepdim, correction), self.mean(axis, keepdim)

  def keccak(self, cfg:str|tuple[int, int]="sha3_256"):
    """
    Calculates a Keccak hash over the last dimension. Uses "sha3_256" by default.

    ```python exec="false" source="above" session="tensor" result="python"
    t = Tensor(b"Hello World!").keccak()
    print(t.data().hex())
    ```
    """

    # https://keccak.team/keccak_specs_summary.html

    def ctensor(l: Sequence[ConstType], dtype: DType = dtypes.uint64): return Tensor.stack(*(Tensor(v, dtype=dtype, device=self.device) for v in l))
    rot_offsets = [44, 43, 21, 14, 28, 20, 3, 45, 61, 1, 6, 25, 8, 18, 27, 36, 10, 15, 56, 62, 55, 39, 41, 2]
    rot_offsets_v0, rot_offsets_v1 =  ctensor([0] + [1 << v for v in rot_offsets]), ctensor([1] + [1 << (64 - v) for v in rot_offsets])

    # calculated from π step
    reorder_indexes = ctensor([0,6,12,18,24,3,9,10,16,22,1,7,13,19,20,4,5,11,17,23,2,8,14,15,21])
    rnd_const_masks = [ctensor([v]).pad((0, 24)) for v in (1, 0x8082, 0x800000000000808a, 0x8000000080008000, 0x808b, 0x80000001, 0x8000000080008081,
    0x8000000000008009, 0x8a, 0x88, 0x80008009, 0x8000000a, 0x8000808b, 0x800000000000008b, 0x8000000000008089, 0x8000000000008003,
    0x8000000000008002, 0x8000000000000080, 0x800a, 0x800000008000000a, 0x8000000080008081, 0x8000000000008080, 0x80000001, 0x8000000080008008)]

    rate, dsbyte = {"sha3_224": (144, 6), "sha3_256": (136, 6), "shake_128": (168, 31)}[cfg] if isinstance(cfg, str) else cfg
    data, data_pad = self.bitcast(dtypes.uint8).reshape(prod(self.shape[:-1]), self.shape[-1]), rate - (self.shape[-1] * self.dtype.itemsize % rate)
    # pad batches then pad blocks
<<<<<<< HEAD
    data = data.pad((None, (0, data_pad))).reshape(data.shape[0], -1, rate).pad((None, None, (0, 200 - rate)))
=======
    data = data.pad((None, (0, data_pad))).reshape(bs := data.shape[0], -1, rate).pad((None, None, (0, 200 - rate)))
>>>>>>> c78b1cba

    # create pad mask
    lbe = (blen := prod(data.shape[1:])) + rate - data_pad - 200
    if data_pad == 1: mb = [(lbe, 0), (1, dsbyte ^ 0x80), (blen - lbe - 1, 0)]
    else: mb = [(lbe, 0), (1, dsbyte), (blen + rate - lbe - 202, 0), (1, 0x80), (200 - rate, 0)]
    pad_mask = Tensor.cat(*(Tensor(v, dtype=dtypes.uint8, device=data.device).expand(l) for l, v in mb if l > 0)).unsqueeze(0)

    data = (data.flatten(1) ^ pad_mask).reshape(*data.shape[:2], 200).bitcast(dtypes.uint64)

<<<<<<< HEAD
    state = Tensor.zeros(data.shape[0], 25, device=self.device, dtype=dtypes.uint64)
    for k in range(int(data.shape[1])):
      state = state ^ data.shrink((None, (k, k+1), None)).squeeze(1)
      for i in range(24): # f1600
        # θ step
        p = state.reshape(data.shape[0], 5, 5).transpose(2, 1)
        t1 = (p[:,:,0] ^ p[:,:,1] ^ p[:,:,2] ^ p[:,:,3] ^ p[:,:,4]).roll(-1, 1) # xor reduce
        state = state ^ (t1.roll(2, 1).bitwise_xor((t1 << 1) | (t1 >> 63)).unsqueeze(2).expand(data.shape[0], 5, 5).transpose(2, 1).flatten(1))
        # ρ and π steps
        state = state[:, reorder_indexes]
        state = (state * rot_offsets_v0).bitwise_or(state // rot_offsets_v1).reshape(data.shape[0], 5, 5)
        # χ and ι step
        state = state.bitwise_xor(~state.roll(-1, 2) & state.roll(-2, 2))
        state = state.flatten(1) ^ rnd_const_masks[i].unsqueeze(0).expand(data.shape[0], 25)
    return state.bitcast(dtypes.uint8)[:, :(obytes:=(200 - rate) // 2)].reshape(*self.shape[:-1], obytes)
=======
    state = Tensor.zeros(bs, 25, device=self.device, dtype=dtypes.uint64)
    for k in range(int(data.shape[1])):
      state = state.bitwise_xor(data[:,k].reshape(bs, 25))
      for i in range(24): # f1600
        # θ step
        p = state.reshape(bs, 5, 5).transpose(2, 1)
        t1 = (p[:,:,0] ^ p[:,:,1] ^ p[:,:,2] ^ p[:,:,3] ^ p[:,:,4]).roll(-1, 1) # xor reduce
        state = state ^ (t1.roll(2, 1).bitwise_xor((t1 << 1) ^ (t1 >> 63)).unsqueeze(2).expand(bs, 5, 5).transpose(2, 1).flatten(1))
        # ρ and π steps
        state = state[:, reorder_indexes]
        state = (state * rot_offsets_v0).bitwise_or(state // rot_offsets_v1).reshape(bs, 5, 5)
        # χ and ι step
        state = state.bitwise_xor(~state.roll(shifts=-1, dims=2) & state.roll(shifts=-2, dims=2))
        state = state.flatten(1) ^ rnd_const_masks[i]
    return state.bitcast(dtypes.uint8)[:,:(200 - rate) // 2].reshape(*self.shape[:-1], -1)
>>>>>>> c78b1cba

  def _softmax(self, axis, dtype:DTypeLike|None=None) -> tuple[Tensor, Tensor, Tensor]:
    m = self - self.max(axis=axis, keepdim=True).detach()
    if dtype is not None: m = m.cast(dtype)
    e = m.exp()
    return m, e, e.sum(axis=axis, keepdim=True)

  def softmax(self, axis=-1, dtype:DTypeLike|None=None, _single_kernel=getenv("SINGLE_KERNEL_SOFTMAX")) -> Tensor:
    """
    Applies the softmax function to the tensor along the specified axis.

    Rescales the elements of the tensor such that they lie in the range [0, 1] and sum to 1.

    You can pass in the `axis` keyword argument to control the axis along which the softmax is computed.

    ```python exec="true" source="above" session="tensor" result="python"
    Tensor.manual_seed(42)
    t = Tensor.randn(2, 3)
    print(t.numpy())
    ```
    ```python exec="true" source="above" session="tensor" result="python"
    print(t.softmax().numpy())
    ```
    ```python exec="true" source="above" session="tensor" result="python"
    print(t.softmax(axis=0).numpy())
    ```
    """
    if _single_kernel:
      _, e, ss = self.contiguous()._softmax(axis, dtype)
      return e.div(ss).fuse()
    _, e, ss = self._softmax(axis, dtype)
    return e.div(ss)

  def log_softmax(self, axis=-1, dtype:DTypeLike|None=None) -> Tensor:
    """
    Applies the log-softmax function to the tensor along the specified axis.

    The log-softmax function is a numerically stable alternative to the softmax function in log space.

    You can pass in the `axis` keyword argument to control the axis along which the log-softmax is computed.

    ```python exec="true" source="above" session="tensor" result="python"
    Tensor.manual_seed(42)
    t = Tensor.randn(2, 3)
    print(t.numpy())
    ```
    ```python exec="true" source="above" session="tensor" result="python"
    print(t.log_softmax().numpy())
    ```
    ```python exec="true" source="above" session="tensor" result="python"
    print(t.log_softmax(axis=0).numpy())
    ```
    """
    m, _, ss = self._softmax(axis, dtype)
    return m - ss.log()

  def logsumexp(self, axis=None, keepdim=False) -> Tensor:
    """
    Computes the log-sum-exp of the tensor along the specified axis or axes.

    The log-sum-exp function is a numerically stable way to compute the logarithm of the sum of exponentials.

    You can pass in `axis` and `keepdim` keyword arguments to control the axis along
    which the log-sum-exp is computed and whether the reduced dimensions are retained.

    ```python exec="true" source="above" session="tensor" result="python"
    Tensor.manual_seed(42)
    t = Tensor.randn(2, 3)
    print(t.numpy())
    ```
    ```python exec="true" source="above" session="tensor" result="python"
    print(t.logsumexp().numpy())
    ```
    ```python exec="true" source="above" session="tensor" result="python"
    print(t.logsumexp(axis=0).numpy())
    ```
    ```python exec="true" source="above" session="tensor" result="python"
    print(t.logsumexp(axis=1).numpy())
    ```
    """
    m = self.max(axis=axis, keepdim=True)
    return (self - m).exp().sum(axis=axis, keepdim=keepdim).log() + m.squeeze(axis)

  def logcumsumexp(self, axis=0) -> Tensor:
    """
    Computes the log-cumsum-exp of the tensor along the specified axis or axes.

    The log-cumsum-exp function is a numerically stable way to compute the logarithm of the cumulative sum of exponentials.

    You can pass in the `axis` keyword argument to control the axis along which
    the log-cumsum-exp is computed.

    ```python exec="true" source="above" session="tensor" result="python"
    Tensor.manual_seed(42)
    t = Tensor.randn(2, 3)
    print(t.numpy())
    ```
    ```python exec="true" source="above" session="tensor" result="python"
    print(t.logcumsumexp().numpy())
    ```
    ```python exec="true" source="above" session="tensor" result="python"
    print(t.logcumsumexp(axis=0).numpy())
    ```
    ```python exec="true" source="above" session="tensor" result="python"
    print(t.logcumsumexp(axis=1).numpy())
    ```
    """
    if self.ndim == 0: return self
    x = self.transpose(axis, -1)
    last_dim_size = x.shape[-1]
    x_unsqueezed = x.unsqueeze(-2).expand((None,)*(self.ndim-1)+(last_dim_size, None))
    x_cummax = x.cummax(-1)
    mask = Tensor.ones(last_dim_size, last_dim_size, requires_grad=False, device=self.device).tril()
    ret = mask.where(x_unsqueezed - x_cummax.unsqueeze(-1), dtypes.min(self.dtype)).exp().sum(-1).log() + x_cummax
    return ret.transpose(-1, axis)

  def argmax(self, axis=None, keepdim=False) -> Tensor:
    """
    Returns the indices of the maximum value of the tensor along the specified axis.

    You can pass in `axis` and `keepdim` keyword arguments to control the axis along
    which the maximum is computed and whether the reduced dimensions are retained.

    ```python exec="true" source="above" session="tensor" result="python"
    t = Tensor([[1, 0, 2], [5, 4, 3]])
    print(t.numpy())
    ```
    ```python exec="true" source="above" session="tensor" result="python"
    print(t.argmax().numpy()) # Returns the index of the maximum value in the flattened tensor.
    ```
    ```python exec="true" source="above" session="tensor" result="python"
    print(t.argmax(axis=0).numpy()) # Returns the indices of the maximum values along axis 0.
    ```
    ```python exec="true" source="above" session="tensor" result="python"
    print(t.argmax(axis=1).numpy()) # Returns the indices of the maximum values along axis 1.
    ```
    """
    if axis is None: return self.flatten().argmax(0)
    axis = self._resolve_dim(axis)
    m = self == self.max(axis=axis, keepdim=True)
    idx = m * Tensor.arange(self.shape[axis],0,-1, requires_grad=False, device=self.device).reshape(self.shape[axis], *[1]*(self.ndim-axis-1))
    return (self.shape[axis]-idx.max(axis=axis, keepdim=keepdim)).cast(dtypes.int32)

  def argmin(self, axis=None, keepdim=False) -> Tensor:
    """
    Returns the indices of the minimum value of the tensor along the specified axis.

    You can pass in `axis` and `keepdim` keyword arguments to control the axis along
    which the minimum is computed and whether the reduced dimensions are retained.

    ```python exec="true" source="above" session="tensor" result="python"
    t = Tensor([[1, 0, 2], [5, 4, 3]])
    print(t.numpy())
    ```
    ```python exec="true" source="above" session="tensor" result="python"
    print(t.argmin().numpy()) # Returns the index of the minimum value in the flattened tensor.
    ```
    ```python exec="true" source="above" session="tensor" result="python"
    print(t.argmin(axis=0).numpy()) # Returns the indices of the minimum values along axis 0.
    ```
    ```python exec="true" source="above" session="tensor" result="python"
    print(t.argmin(axis=1).numpy()) # Returns the indices of the minimum values along axis 1.
    ```
    """
    return self._inverse().argmax(axis=axis, keepdim=keepdim)

  @staticmethod
  def einsum(formula:str, *operands:Tensor|Sequence[Tensor], dtype:DTypeLike|None=None) -> Tensor:
    """
    Sums the product of the elements of the input tensors according to a formula based on the Einstein summation convention.

    See: https://pytorch.org/docs/stable/generated/torch.einsum.html

    ```python exec="true" source="above" session="tensor" result="python"
    x = Tensor([[1, 2], [3, 4]])
    y = Tensor([[5, 6], [7, 8]])
    print(Tensor.einsum("ij,ij->", x, y).numpy())
    ```
    """
    def parse_formula(formula:str, *operands:Tensor):
      if "..." in (formula := formula.replace(" ", "")):
        ell_chars, ell_longest = "".join(set(string.ascii_letters) - set(formula)), 0
        for i, inp in enumerate(filter(lambda x: "..." in x, inputs := formula.split("->")[0].split(","))):
          if (ell_count := max(operands[i].ndim, 1) - (len(inp) - len("..."))) > ell_longest: ell_longest = ell_count
          inputs[i] = inp.replace("...", ell_chars[-ell_count:])
        inputs_str, out_ellipse = ",".join(inputs), ell_chars[-ell_longest:]
        return (inputs_str, formula.split("->")[1].replace("...", out_ellipse)) if "->" in formula else \
          (inputs_str, out_ellipse + ''.join(sorted(c for c in inputs_str if inputs_str.count(c) == 1 and c.isalpha() and c not in out_ellipse)))
      return formula.split("->") if "->" in formula else (formula, ''.join(c for c in sorted(formula) if formula.count(c) == 1 and c.isalpha()))

    xs:tuple[Tensor, ...] = argfix(*operands)
    inputs_str, output = parse_formula(formula, *xs)
    inputs = inputs_str.split(",")
    assert len(xs) == len(inputs), f"number of inputs doesn't match number of operands in formula, expected {len(inputs)}, got {len(xs)}"

    # map the value of each letter in the formula
    letter_val = sorted(merge_dicts([dict(zip(letters, tensor.shape)) for letters, tensor in zip(inputs, xs)]).items())

    xs_:list[Tensor] = []
    lhs = [sorted(enumerate(s), key=lambda e:e[1]) for s in inputs]
    for x,(order,letters) in zip(xs, [list(zip(*l)) for l in lhs]):
      # permute to the sorted letter order, then reshape/expand to create dimensions for the missing letters
      xs_.append(x.permute(order).reshape([val if letter in letters else 1 for letter,val in letter_val]).expand([val for _,val in letter_val]))

    # ordinal encode the output alphabet
    rhs_order = argsort(argsort(list(output)))

    # sum over all axes that's not in the output, then permute to the output order
    return functools.reduce(lambda a,b:a*b, xs_) \
      .sum(axis=[axis for axis,(letter,_) in enumerate(letter_val) if letter not in output], dtype=dtype).permute(rhs_order)

  # ***** processing ops *****

  def _pool(self, k_:tuple[sint, ...], stride:int|tuple[int, ...]=1, dilation:int|tuple[int, ...]=1) -> Tensor:
    assert len(self.shape) >= len(k_), f"can't pool {self.shape} with {k_}"
    s_, d_ = make_tuple(stride, len(k_)), make_tuple(dilation, len(k_))
    assert len(k_) == len(s_) == len(d_), f"stride/dilation mismatch kernel:{k_} stride:{s_} dilation:{d_}"
    noop, i_ = [None] * (self.ndim-len(k_)), self.shape[-len(k_):]
    assert all(resolve(d*(k-1)+1 <= i) for k,d,i in zip(k_,d_,i_)), "kernel size cannot be greater than actual input size"
    o_ = [ceildiv(i-d*(k-1), s) for i,d,k,s in zip(i_,d_,k_,s_)]
    if any(resolve(k > s) for k,s in zip(k_,s_)) or any(d != 1 for d in d_):
      # input size scaling factor to make sure shrink for stride is possible
      f_ = [1 + int(resolve(o*s > (i - d*(k-1)))) for o,s,i,d,k in zip(o_,s_,i_,d_,k_)]
      # # repeats such that we don't need padding
      x = self.repeat([1]*len(noop) + [ceildiv(k*(i*f+d),i) for k,i,d,f in zip(k_,i_,d_,f_)])
      # handle dilation
      x = x.shrink(tuple(noop + [(0,k*(i*f+d)) for k,i,d,f in zip(k_,i_,d_,f_)])).reshape(noop + flatten((k,(i*f+d)) for k,i,d,f in zip(k_,i_,d_,f_)))
      # handle stride
      x = x.shrink(tuple(noop + flatten(((0,k), (0,o*s)) for k,o,s in zip(k_,o_,s_)))).reshape(noop + flatten((k,o,s) for k,o,s in zip(k_,o_,s_)))
      x = x.shrink(tuple(noop + flatten(((0,k), (0,o), (0,1)) for k,o in zip(k_,o_)))).reshape(noop + flatten((k,o) for k,o in zip(k_,o_)))
      # permute to move reduce to the end
      return x.permute(*range(len(noop)), *[len(noop)+i*2+1 for i in range(len(i_))], *[len(noop)+i*2 for i in range(len(i_))])
    # TODO: once the shapetracker can optimize well, remove this alternative implementation
    x = self.pad(tuple(noop + [(0, max(0,o*s-i)) for i,o,s in zip(i_,o_,s_)])).shrink(tuple(noop + [(0,o*s) for o,s in zip(o_,s_)]))
    x = x.reshape(noop + flatten(((o,s) for o,s in zip(o_,s_))))
    x = x.shrink(tuple(noop + flatten(((0,o), (0,k)) for o,k in zip(o_,k_))))
    return x.permute(*range(len(noop)), *[len(noop)+i*2 for i in range(len(i_))], *[len(noop)+i*2+1 for i in range(len(i_))])

  def _resolve_pool_pads(self, padding:int|Sequence[int], dims:int) -> Sequence[int]:
    if not isinstance(padding, int) and not (len(padding) == 2*dims or len(padding) == dims):
      raise ValueError(f"Padding must be an int or a sequence of length {dims} or {2*dims}, but got {padding=} for {self.shape=} with {dims=}.")
    return [padding]*2*dims if isinstance(padding, int) else (padding if len(padding) == 2*dims else [p for p in padding for _ in range(2)][::-1])

  def _apply_ceil_mode(self, pads:Sequence[int], k_:tuple[sint, ...], s_:int|tuple[int, ...], d_:int|tuple[int, ...]) -> list[int]:
    (d_,s_), i_ = (make_tuple(x, len(k_)) for x in (d_,s_)), self.shape[-len(k_):]
    pads, grouped_pads = list(pads), _flat_to_grouped(pads)
    # https://arxiv.org/pdf/1603.07285 section 5.1, relationship 15.
    o_ = [ceildiv(i+pB+pA - (d*(k-1)+1), s) + 1 for i,d,k,s,(pB,pA) in zip(i_,d_,k_,s_,grouped_pads)]
    for dim,(o,i,s,k,d,(pB,pA)) in enumerate(zip(o_,i_,s_,k_,d_,grouped_pads)):
      # we have to do additional padding before `_pool` so that `o_` in `_pool` is calculated correctly
      # `s*(o-1) + (d*(k-1)+1) - (i+pB+pA)` -> last_sliding_window_start + full_kernel_size - padded_input_shape
      # we decrease padding in the case that a sliding window starts in the end padded region, thereby decreasing `o_` in `_pool`
      # `smax(s*(o-1) - (pB+i-1), 0)` -> last_sliding_window_start - (pad_before + input_size - zero_offset)
      pads[-1-dim*2] += s*(o-1) + (d*(k-1)+1) - (i+pB+pA) - smax(s*(o-1) - (pB+i-1), 0)
    return pads

  # NOTE: these work for more than 2D
  def avg_pool2d(self, kernel_size:tuple[int, ...]=(2,2), stride=None, dilation=1, padding:int|tuple[int, ...]=0,
                 ceil_mode=False, count_include_pad=True) -> Tensor:
    """
    Applies average pooling over a tensor.

    This function supports three different types of `padding`

    1. `int` (single value):
      Applies the same padding value uniformly to all spatial dimensions.

    2. `tuple[int, ...]` (length = number of spatial dimensions):
      Specifies a distinct padding value for each spatial dimension in the form `(padding_height, padding_width, ...)`.

    3. `tuple[int, ...]` (length = 2 * number of spatial dimensions):
      Specifies explicit padding for each side of each spatial dimension in the form
      `(padding_left, padding_right, padding_top, padding_bottom, ...)`.

    When `ceil_mode` is set to `True`, output shape will be determined using ceil division.
    When `count_include_pad` is set to `False`, zero padding will not be included in the averaging calculation.

    NOTE: unlike PyTorch, this implementation is not limited to only 2d pooling and instead works for any number of dimensions.

    See: https://paperswithcode.com/method/average-pooling

    ```python exec="true" source="above" session="tensor" result="python"
    t = Tensor.arange(25).reshape(1, 1, 5, 5)
    print(t.avg_pool2d().numpy())
    ```
    ```python exec="true" source="above" session="tensor" result="python"
    print(t.avg_pool2d(ceil_mode=True).numpy())
    ```
    ```python exec="true" source="above" session="tensor" result="python"
    print(t.avg_pool2d(padding=1).numpy())
    ```
    ```python exec="true" source="above" session="tensor" result="python"
    print(t.avg_pool2d(padding=1, count_include_pad=False).numpy())
    ```
    """
    axis = tuple(range(-len(k_ := make_tuple(kernel_size, 2)), 0))
    def pool(x:Tensor, padding_:Sequence[int]) -> Tensor: return x.pad(padding_)._pool(k_, stride if stride is not None else k_, dilation)
    reg_pads = self._resolve_pool_pads(padding, len(k_))
    ceil_pads = self._apply_ceil_mode(reg_pads, k_, stride if stride is not None else k_, dilation)
    if not count_include_pad:
      pads = ceil_pads if ceil_mode else reg_pads
      return pool(self, pads).sum(axis) / pool(self.ones_like(), pads).sum(axis)
    if not ceil_mode: return pool(self, reg_pads).mean(axis)
    return pool(self, ceil_pads).sum(axis) / pool(self.pad(reg_pads).ones_like(), tuple(cp-rp for cp,rp in zip(ceil_pads, reg_pads))).sum(axis)

  def max_pool2d(self, kernel_size:tuple[int, ...]=(2,2), stride=None, dilation=1, padding:int|tuple[int, ...]=0,
                 ceil_mode=False, return_indices=False) -> Tensor | tuple[Tensor, Tensor]:
    """
    Applies max pooling over a tensor.

    This function supports three different types of `padding`

    1. `int` (single value):
      Applies the same padding value uniformly to all spatial dimensions.

    2. `tuple[int, ...]` (length = number of spatial dimensions):
      Specifies a distinct padding value for each spatial dimension in the form `(padding_height, padding_width, ...)`.

    3. `tuple[int, ...]` (length = 2 * number of spatial dimensions):
      Specifies explicit padding for each side of each spatial dimension in the form
      `(padding_left, padding_right, padding_top, padding_bottom, ...)`.

    When `ceil_mode` is set to `True`, output shape will be determined using ceil division.
    When `return_indices` is set to `True`, the argmax will be returned along with the max values.

    NOTE: unlike PyTorch, this implementation is not limited to only 2d pooling and instead works for any number of dimensions.

    See: https://paperswithcode.com/method/max-pooling

    ```python exec="true" source="above" session="tensor" result="python"
    t = Tensor.arange(25).reshape(1, 1, 5, 5)
    print(t.max_pool2d().numpy())
    ```
    ```python exec="true" source="above" session="tensor" result="python"
    print(t.max_pool2d(ceil_mode=True).numpy())
    ```
    ```python exec="true" source="above" session="tensor" result="python"
    print(t.max_pool2d(padding=1).numpy())
    ```
    """
    axis = tuple(range(-len(k_ := make_tuple(kernel_size, 2)), 0))
    pads = self._resolve_pool_pads(padding, len(k_))
    if ceil_mode: pads = self._apply_ceil_mode(pads, k_, stride if stride is not None else k_, dilation)
    pooled = self.pad(pads, value=dtypes.min(self.dtype))._pool(k_, stride if stride is not None else k_, dilation)
    if not return_indices: return pooled.max(axis)
    spatial_sz = math.prod(spatial_shape := self.shape[-len(k_):])
    idx = Tensor.arange(spatial_sz,0,-1, requires_grad=False, device=self.device).reshape(spatial_shape)
    m = pooled == pooled.max(axis, keepdim=True)
    idx = m * idx.pad(pads, value=dtypes.min(idx.dtype))._pool(k_, stride if stride is not None else k_, dilation)
    return pooled.max(axis), spatial_sz - idx.max(axis)

  def max_unpool2d(self, indices:Tensor, kernel_size:tuple[int, ...]=(2,2), stride=None, dilation=1, padding:int|tuple[int, ...]=0, output_size=None):
    """
    Performs a partial inverse of `max_pool2d` using the indices from the argmax.

    When `output_size` is provided, the output shape disambiguates to the provided shape.

    NOTE: unlike PyTorch, this implementation is not limited to only 2d pooling and instead works for any number of dimensions.

    ```python exec="true" source="above" session="tensor" result="python"
    t = Tensor.arange(1, 17).reshape(1, 1, 4, 4)
    print(t.numpy())
    ```
    ```python exec="true" source="above" session="tensor" result="python"
    output, indices = Tensor.max_pool2d(t, return_indices=True)
    print(output.numpy())
    print(indices.numpy())
    ```
    ```python exec="true" source="above" session="tensor" result="python"
    print(Tensor.max_unpool2d(output, indices).numpy())
    ```
    """
    bs,c,*spatial_shape = self.shape
    if output_size is None:
      k_,d_,s_ = (make_tuple(x, len(spatial_shape)) for x in (kernel_size, dilation, stride if stride is not None else kernel_size))
      p_ = _flat_to_grouped(self._resolve_pool_pads(padding, len(spatial_shape)))
      # https://arxiv.org/pdf/1603.07285 inverse of relationship 15 in section 5.1.
      output_size = tuple((i-1)*s - (pB+pA) + (d*(k-1)+1) for i,k,d,s,(pA,pB) in zip(spatial_shape,k_,d_,s_,p_))
    else: output_size = output_size[-len(spatial_shape):]
    ret = (indices.reshape(bs,c,1,-1)._one_hot_along_dim(prod(output_size), 2) * self.reshape(bs,c,1,-1)).sum(3)
    return ret.reshape(bs,c,*output_size)

  def conv2d(self, weight:Tensor, bias:Tensor|None=None, groups=1, stride=1, dilation=1, padding:int|tuple[int, ...]=0,
             dtype:DTypeLike|None=None) -> Tensor:
    """
    Applies a convolution over a tensor with a given `weight` and optional `bias`.

    This function supports three different types of `padding`

    1. `int` (single value):
      Applies the same padding value uniformly to all spatial dimensions.

    2. `tuple[int, ...]` (length = number of spatial dimensions):
      Specifies a distinct padding value for each spatial dimension in the form `(padding_height, padding_width, ...)`.

    3. `tuple[int, ...]` (length = 2 * number of spatial dimensions):
      Specifies explicit padding for each side of each spatial dimension in the form
      `(padding_left, padding_right, padding_top, padding_bottom, ...)`.

    NOTE: unlike PyTorch, this implementation is not limited to only 2d convolutions and instead works for any number of dimensions.

    See: https://pytorch.org/docs/stable/generated/torch.nn.Conv2d.html

    ```python exec="true" source="above" session="tensor" result="python"
    t = Tensor.arange(9).reshape(1, 1, 3, 3)
    w = Tensor.ones(1, 1, 2, 2)
    print(t.conv2d(w).numpy())
    ```
    """
    if IMAGE: return self.image_conv2d(weight, bias, groups, stride, dilation, padding, dtype)
    (bs,cin_), (cout,cin), HW = self.shape[:2], weight.shape[:2], weight.shape[2:]
    padding_ = self._resolve_pool_pads(padding, len(HW))
    assert groups*cin == cin_ and len(self.shape) == len(weight.shape), f"Input Tensor shape {self.shape} does not match the shape of the weights {weight.shape}. ({groups*cin} vs. {cin_})"  # noqa: E501

    # conv2d is a pooling op (with padding)
    x = self.pad(padding_)._pool(HW, stride, dilation)   # (bs, groups*cin, oy, ox, H, W)
    rcout, oyx = cout//groups, x.shape[2:-len(HW)]
    if not all(x == 3 for x in HW) or stride != 1 or dilation != 1 or not WINO:
      # normal conv
      x = x.reshape(bs, groups, cin, 1, *oyx, *HW).expand(bs, groups, cin, rcout, *oyx, *HW).permute(0,1,3,*[4+i for i in range(len(oyx))],2,*[4+len(oyx)+i for i in range(len(HW))])  # noqa: E501

      # conv! broadcasted to (bs, groups, rcout, *oyx, cin, *HW)
      ret = (x * weight.reshape(1, groups, rcout, *[1] * len(oyx), cin, *HW)).sum([-1-i for i in range(1+len(oyx))], keepdim=True, dtype=dtype).reshape(bs, cout, *oyx)  # noqa: E501
      return ret if bias is None else ret.add(bias.reshape(1, -1, *[1] * len(HW)))

    HWI, HWO = (6,) * len(HW), (4,) * len(HW)  # F(4x4,3x3) winograd tiles
    winograd_G = [[1/4, 0, 0], [-1/6, -1/6, -1/6], [-1/6, 1/6, -1/6], [1/24, 1/12, 1/6], [1/24, -1/12, 1/6], [0, 0, 1]]
    winograd_Bt = [[4, 0, -5, 0, 1, 0], [0, -4, -4, 1, 1, 0], [0, 4, -4, -1, 1, 0], [0, -2, -1, 2, 1, 0], [0, 2, -1, -2, 1, 0], [0, 4, 0, -5, 0, 1]]
    winograd_At = [[1, 1, 1, 1, 1, 0], [0, 1, -1, 2, -2, 0], [0, 1, 1, 4, 4, 0], [0, 1, -1, 8, -8, 1]] # applying At in pre-order doubles compile time

    # TODO: stride == dilation
    # use padding to round up to 4x4 output tiles
    # (bs, cin_, tyx, HWI)
    d = self.pad(sum([[padding_[i*2], padding_[i*2+1] + (-(dim + sum(padding_[i * 2:(i + 1) * 2]) - 2) % 4)] for i, dim in enumerate(self.shape[-len(HW):])], []))._pool(HWI, HWO)  # noqa: E501
    # move HW to the front: # (HWI, bs, cin_, tyx)
    d = d.permute(*range(len(d.shape)-len(HW),len(d.shape)), *range(len(d.shape)-len(HW)))
    tyx = d.shape[-len(HWI):]  # dim of tiling

    g = weight.permute(*range(len(weight.shape)-len(HW),len(weight.shape)), *range(len(weight.shape)-len(HW)))  # move HW to the front

    # compute 6x6 winograd tiles: GgGt, BtdB
    # (HWI, groups * rcout, cin) -> (HWI, bs=1, groups, rcout, cin, tyx=(1,1))
    gfactors = _apply_winograd_matrix(winograd_G, g, len(HW)).reshape(*HWI, 1, groups, rcout, cin, *([1]*len(tyx)))
    # (HWI, bs, cin_, tyx) -> (HWI, bs, groups, 1 ,cin, *tyx)
    dfactors = _apply_winograd_matrix(winograd_Bt, d, len(HW)).reshape(*HWI, bs, groups, 1, cin, *tyx)

    # matmul; sum across cin: (HWI, bs, groups, rcout, *tyx); then HWI -> HWO: (HWO, bs, groups, rcout, *tyx)
    ret = _apply_winograd_matrix(winograd_At, (gfactors * dfactors).sum(axis=-1-len(HW), dtype=dtype), len(HW))

    # interleave tyx and HWO: (bs, groups, rcout, oy, HO, ox, WO)
    ret = ret.permute([*range(len(HW), len(ret.shape)-len(HW)), *[i+o for i in range(len(HW)) for o in [len(ret.shape)-len(HW),0]]])
    # merge groups and rcout, tyx and HWO: (bs, groups, cout, *yx), shrink to final
    ret = ret.reshape(bs, cout, *[c * HWO[i] for i, c in enumerate(tyx)]).shrink(tuple((0, s) for s in [bs, cout, *oyx]))

    return (ret if bias is None else ret.add(bias.reshape(1, -1, *[1 for _ in range(len(HW))]))).contiguous().contiguous_backward()

  def conv_transpose2d(self, weight:Tensor, bias:Tensor|None=None, groups=1, stride=1, dilation=1, padding=0, output_padding=0) -> Tensor:
    """
    Applies a transposed convolution over a tensor with a given `weight` and optional `bias`.

    This function supports three different types of `padding`

    1. `int` (single value):
      Applies the same padding value uniformly to all spatial dimensions.

    2. `tuple[int, ...]` (length = number of spatial dimensions):
      Specifies a distinct padding value for each spatial dimension in the form `(padding_height, padding_width, ...)`.

    3. `tuple[int, ...]` (length = 2 * number of spatial dimensions):
      Specifies explicit padding for each side of each spatial dimension in the form
      `(padding_left, padding_right, padding_top, padding_bottom, ...)`.

    NOTE: unlike PyTorch, this implementation is not limited to only 2d transposed convolutions and instead works for any number of dimensions.

    See: https://pytorch.org/docs/stable/generated/torch.nn.ConvTranspose2d.html

    ```python exec="true" source="above" session="tensor" result="python"
    t = Tensor.arange(9).reshape(1, 1, 3, 3)
    w = Tensor.ones(1, 1, 2, 2)
    print(t.conv_transpose2d(w).numpy())
    ```
    """
    x, w = self, weight.unflatten(0, (groups, -1)).transpose(1, 2).flip(*range(3, len(weight.shape)+1))
    HW = weight.shape[2:]
    padding = _flat_to_grouped(self._resolve_pool_pads(padding, len(HW)))
    stride, dilation, output_padding = [make_tuple(x, len(HW)) for x in (stride, dilation, output_padding)]
    if any(s>1 for s in stride):
      # handle strides: (k) -> reshape -> (k,1) -> pad -> (k,s) -> reshape -> (k*s) -> shrink (k-(s-1))
      x = x.reshape(None, None, *flatten((k,1) for k in x.shape[2:]))
      x = x.pad((None, None, *flatten((None,(0,s-1)) for s in stride)))
      x = x.reshape(None, None, *[k*s for k,s in zip(x.shape[2::2], stride)])
      x = x.shrink((None, None, *[(0,k-(s-1)) for k,s in zip(x.shape[2:], stride)]))
    padding = flatten((((k-1)*d-pB,(k-1)*d-pA+op) for k,d,(pB,pA),op in reversed(list(zip(HW, dilation, padding, output_padding)))))
    return x.conv2d(w.flatten(end_dim=1), groups=groups, bias=bias, dilation=dilation, padding=padding)

  def dot(self, w:Tensor, dtype:DTypeLike|None=None) -> Tensor:

    """
    Performs dot product between two tensors.
    If `w` is 1-D, it's a sum product over the last axis of `self` and `w`.
    If `w` is N-D with N>=2, it's a sum product over the last axis of `self` and the second-to-last axis of `w`.

    You can pass in the optional `dtype` keyword argument to control the data type of the accumulation.

    ```python exec="true" source="above" session="tensor" result="python"
    a = Tensor([1, 2, 3])
    b = Tensor([1, 1, 0])
    print(a.dot(b).numpy())
    ```
    ```python exec="true" source="above" session="tensor" result="python"
    a = Tensor([[1, 2], [3, 4]])
    b = Tensor([[5, 6], [7, 8]])
    print(a.dot(b).numpy())
    ```
    """
    if IMAGE: return self.image_dot(w, dtype)
    x, dx, dw = self, self.ndim, w.ndim
    if not (dx > 0 and dw > 0): raise RuntimeError(f"both tensors need to be at least 1D, got {dx}D and {dw}D")
    if x.shape[-1] != w.shape[axis_w:=-min(w.ndim,2)]: raise RuntimeError(f"cannot dot {x.shape} and {w.shape}")
    x = x.reshape(*x.shape[0:-1], *[1]*min(dx-1, dw-1, 1), x.shape[-1])
    w = w.reshape(*w.shape[0:-2], *[1]*min(dx-1, dw-1, 1), *w.shape[axis_w:]).transpose(-1, axis_w)
    return (x*w).sum(-1, dtype=dtype).cast(least_upper_dtype(x.dtype, w.dtype) if dtype is None else dtype)

  def matmul(self, x:Tensor, reverse=False, dtype:DTypeLike|None=None) -> Tensor:
    """
    Performs matrix multiplication between two tensors.

    You can pass in the `reverse` keyword argument to control the order of the matrix multiplication.
    You can pass in the optional `dtype` keyword argument to control the data type of the accumulation.

    ```python exec="true" source="above" session="tensor" result="python"
    a = Tensor([[1, 2], [3, 4]])
    b = Tensor([[5, 6], [7, 8]])
    print(a.matmul(b).numpy())
    ```
    """
    return x.dot(self, dtype=dtype) if reverse else self.dot(x, dtype=dtype)

  def _cumalu(self, axis:int, op:Ops, _include_initial=False) -> Tensor:
    assert self.shape[axis] != 0 and op in (Ops.ADD, Ops.MAX, Ops.MUL)
    pl_sz = self.shape[axis] - int(not _include_initial)
    pooled = self.transpose(axis,-1).pad((pl_sz, -int(_include_initial)), value=identity_element(op, self.dtype))._pool((self.shape[axis],))
    return {Ops.ADD: pooled.sum(-1), Ops.MAX: pooled.max(-1), Ops.MUL: pooled.prod(-1)}[op].transpose(axis, -1)

  def _split_cumalu(self, axis:int, op:Ops) -> Tensor:
    axis = self._resolve_dim(axis)
    if self.ndim == 0 or 0 in self.shape: return self
    # TODO: someday the optimizer will find this on its own
    # for now this is a two stage cumsum
    SPLIT = 256
    if not isinstance(s:=self.shape[axis], int) or s <= SPLIT*2: return self._cumalu(axis, op)
    ret = self.transpose(axis,-1).pad((round_up(s, SPLIT)-s, 0), value=identity_element(op, self.dtype)).unflatten(-1, (-1, SPLIT))._cumalu(-1, op)
    base = ret[..., -1]._cumalu(-1, op, _include_initial=True)
    base = base.unsqueeze(-1).expand(*base.shape, ret.shape[-1])
    def fix(x: Tensor) -> Tensor: return x.flatten(start_dim=-2)[..., -s:].transpose(axis,-1)
    return {Ops.ADD: Tensor.__add__, Ops.MAX: Tensor.maximum, Ops.MUL: Tensor.__mul__}[op](fix(ret), fix(base))

  def cumsum(self, axis:int=0) -> Tensor:
    """
    Computes the cumulative sum of the tensor along the specified `axis`.

    ```python exec="true" source="above" session="tensor" result="python"
    t = Tensor.ones(2, 3)
    print(t.numpy())
    ```
    ```python exec="true" source="above" session="tensor" result="python"
    print(t.cumsum(1).numpy())
    ```
    """
    return self._split_cumalu(axis, Ops.ADD)

  def cumprod(self, axis:int) -> Tensor:
    """
    Computes the cumulative product of the elements of the tensor along the specified `axis`.

    ```python exec="true" source="above" session="tensor" result="python"
    t = Tensor.arange(1, 7).reshape(2, 3)
    print(t.numpy())
    ```
    ```python exec="true" source="above" session="tensor" result="python"
    print(t.cumprod(axis=0).numpy())
    ```
    """
    return self._split_cumalu(axis, Ops.MUL)

  def cummax(self, axis:int=0) -> Tensor:
    """
    Computes the cumulative max of the tensor along the specified `axis`.

    ```python exec="true" source="above" session="tensor" result="python"
    t = Tensor([0, 1, -1, 2, -2, 3, -3])
    print(t.numpy())
    ```
    ```python exec="true" source="above" session="tensor" result="python"
    print(t.cummax(0).numpy())
    ```
    """
    return self._split_cumalu(axis, Ops.MAX)

  @staticmethod
  def _tri(r:sint, c:sint, diagonal:int=0, **kwargs) -> Tensor:
    assert isinstance(r, int) and isinstance(c, int), f"does not support symbolic, getting {r=}, {c=}"
    if r == 0 or c == 0 or diagonal >= c: return Tensor.zeros(r,c,**kwargs)
    if r+diagonal <= 0: return Tensor.ones(r,c,**kwargs)
    s = r+c-1
    # build a (s, s) upper triangle
    t = Tensor.ones(s,s,**kwargs).pad((None,(0,s))).flatten().shrink(((0,s*(2*s-1)),)).reshape(s,-1).shrink((None,(0,s)))
    return t[:r,-diagonal:c-diagonal] if diagonal <= 0 else t[diagonal:r+diagonal,:c]

  def triu(self, diagonal:int=0) -> Tensor:
    """
    Returns the upper triangular part of the tensor, the other elements are set to 0.

    The argument `diagonal` determines which diagonal is on the boundary. `diagonal = 0` means the main diagonal.
    Positive `diagonal` means above the main diagonal, and negative `diagonal` means below the main diagonal.

    ```python exec="true" source="above" session="tensor" result="python"
    t = Tensor([[1, 2, 3, 4], [5, 6, 7, 8], [9, 10, 11, 12]])
    print(t.numpy())
    ```
    ```python exec="true" source="above" session="tensor" result="python"
    print(t.triu(diagonal=0).numpy())
    ```
    ```python exec="true" source="above" session="tensor" result="python"
    print(t.triu(diagonal=1).numpy())
    ```
    ```python exec="true" source="above" session="tensor" result="python"
    print(t.triu(diagonal=-1).numpy())
    ```
    """
    return Tensor._tri(self.shape[-2], self.shape[-1], diagonal=diagonal, device=self.device, dtype=dtypes.bool).where(self, 0).cast(self.dtype)

  def tril(self, diagonal:int=0) -> Tensor:
    """
    Returns the lower triangular part of the tensor, the other elements are set to 0.

    The argument `diagonal` determines which diagonal is on the boundary. `diagonal = 0` means the main diagonal.
    Positive `diagonal` means above the main diagonal, and negative `diagonal` means below the main diagonal.

    ```python exec="true" source="above" session="tensor" result="python"
    t = Tensor([[1, 2, 3, 4], [5, 6, 7, 8], [9, 10, 11, 12]])
    print(t.numpy())
    ```
    ```python exec="true" source="above" session="tensor" result="python"
    print(t.tril(diagonal=0).numpy())
    ```
    ```python exec="true" source="above" session="tensor" result="python"
    print(t.tril(diagonal=1).numpy())
    ```
    ```python exec="true" source="above" session="tensor" result="python"
    print(t.tril(diagonal=-1).numpy())
    ```
    """
    return Tensor._tri(self.shape[-2], self.shape[-1], diagonal=diagonal+1, device=self.device, dtype=dtypes.bool).where(0, self).cast(self.dtype)

  def interpolate(self, size:tuple[int, ...], mode:str="linear", align_corners:bool=False) -> Tensor:
    """
    Downsamples or Upsamples to the input `size`, accepts 0 to N batch dimensions.

    The interpolation algorithm is selected with `mode` which currently only supports `linear`, `nearest` and `nearest-exact`.
    To run `bilinear` or `trilinear`, pass in a 2D or 3D size.

    ```python exec="true" source="above" session="tensor" result="python"
    t = Tensor([[1, 2, 3, 4], [21, 22, 23, 24], [41, 42, 43, 44]])
    print(t.numpy())
    ```
    ```python exec="true" source="above" session="tensor" result="python"
    print(t.interpolate(size=(2,3), mode="linear").numpy())
    ```
    """
    assert isinstance(size, (tuple,list)) and all_int(size) and 0 < len(size) <= self.ndim, f"invalid {size=}"
    assert mode in ("linear", "nearest", "nearest-exact"), "only supports linear, nearest or nearest-exact interpolate"
    assert not (align_corners and mode != "linear"), "align_corners option can only be set with the interpolating mode linear"
    x, expand = self, list(self.shape)
    for i in range(-1,-len(size)-1,-1):
      scale = (self.shape[i] - int(align_corners)) / (size[i] - int(align_corners))
      arr, reshape = Tensor.arange(size[i], dtype=dtypes.float32, device=self.device), [1] * self.ndim
      reshape[i] = expand[i] = size[i]
      if mode == "linear":
        index = (scale*arr if align_corners else (scale*(arr+0.5))-0.5).clip(0, self.shape[i]-1)
        low, high, perc = [y.reshape(reshape).expand(expand) for y in (index.floor().int(), index.ceil().int(), index - index.floor())]
        x = x.gather(i, low).lerp(x.gather(i, high), perc)
      else:
        index = (scale*(arr+0.5) if mode=="nearest-exact" else scale*arr).cast(dtypes.int32).reshape(reshape).expand(expand)
        x = x.gather(i, index)
    return x.cast(self.dtype)

  def _pre_scatter(self, dim:int, index:Tensor, src:Tensor) -> tuple[Tensor, Tensor]:
    index, dim = index.to(self.device), self._resolve_dim(dim)
    assert index.ndim == self.ndim == src.ndim, f"self.ndim, index.ndim and src.ndim must all equal, {self.ndim=} {index.ndim=} {src.ndim=}"
    assert all((d == dim or self_ >= index_) and src_ >= index_ for d,(self_,index_,src_) in enumerate(zip(self.shape, index.shape, src.shape))), \
      f"All dimensions of {index.shape=} should be <= to all dimensions of {src.shape=} and all dimensions except dimension {dim} of {self.shape=}"
    if self.dtype != src.dtype: raise RuntimeError(f"expect {self.dtype=} to be equal to {src.dtype=}")
    # shrink src to index shape to shrink away the unused values
    src = src.shrink(tuple((0,s) for s in index.shape))
    # prepare src and mask for reduce with respect to dim
    src = src.unsqueeze(-1).expand(*src.shape, self.shape[dim]).transpose(-1, dim)
    mask = index.unsqueeze(-1)._one_hot_along_dim(self.shape[dim]).transpose(-1, dim)
    # pad src and mask to self.shape so that reduce can be done with padded values as no-ops
    src, mask = (x.pad(tuple((0, self.shape[i] - x.shape[i]) if i != dim else None for i in range(self.ndim)) + (None,)) for x in (src, mask))
    return src, mask

  def scatter(self, dim:int, index:Tensor, src:Tensor|ConstType, reduce:Literal['multiply', 'add']|None=None) -> Tensor:
    """
    Scatters `src` values along an axis specified by `dim`.
    Apply `add` or `multiply` reduction operation with `reduce`.

    NOTE: To use the `reduce` argument with a Tensor `src`, see `Tensor.scatter_reduce`.

    ```python exec="true" source="above" session="tensor" result="python"
    src = Tensor.arange(1, 11).reshape(2, 5)
    print(src.numpy())
    ```
    ```python exec="true" source="above" session="tensor" result="python"
    index = Tensor([[0, 1, 2, 0]])
    print(Tensor.zeros(3, 5, dtype=src.dtype).scatter(0, index, src).numpy())
    ```
    ```python exec="true" source="above" session="tensor" result="python"
    index = Tensor([[0, 1, 2], [0, 1, 4]])
    print(Tensor.zeros(3, 5, dtype=src.dtype).scatter(1, index, src).numpy())
    ```
    ```python exec="true" source="above" session="tensor" result="python"
    print(Tensor.full((2, 4), 2.0).scatter(1, Tensor([[2], [3]]), 1.23, reduce='multiply').numpy())
    ```
    ```python exec="true" source="above" session="tensor" result="python"
    print(Tensor.full((2, 4), 2.0).scatter(1, Tensor([[2], [3]]), 1.23, reduce='add').numpy())
    ```
    """
    if reduce not in {None, "add", "multiply"}: raise TypeError(f"{reduce=} must be one of None, 'multiply', or 'add'")
    if reduce and isinstance(src, Tensor): raise TypeError("Tensor src is not supported with reduce arg. see scatter_reduce")
    if not isinstance(src, Tensor): src = index.full_like(src, device=self.device, dtype=self.dtype)
    if reduce == "add": return self.scatter_reduce(dim, index, src, "sum", include_self=True)
    if reduce == "multiply": return self.scatter_reduce(dim, index, src, "prod", include_self=True)
    src, mask = self._pre_scatter(dim, index, src)
    return _masked_setitem(self, src, mask, (-1,))

  def scatter_reduce(self, dim:int, index:Tensor, src:Tensor, reduce:Literal["sum", "prod", "mean", "amax", "amin"],
                     include_self:bool=True) -> Tensor:
    """
    Scatters `src` values along an axis specified by `dim`.
    Apply `"sum"`, `"prod"`, `"mean"`, `"amax"`, or `"amin"` reduction operations with `reduce`.

    Set `include_self=False` to exclude values in the `self` Tensor from the reduction.

    ```python exec="true" source="above" session="tensor" result="python"
    src = Tensor.arange(1, 11).cast(dtypes.float).reshape(2, 5)
    print(src.numpy())
    index = Tensor([[0, 0, 0, 0, 0], [0, 0, 0, 0, 0]])
    print(index.numpy())
    ```
    ```python exec="true" source="above" session="tensor" result="python"
    print(Tensor.ones(1, 5, dtype=src.dtype).scatter_reduce(0, index, src, reduce='sum').numpy())
    ```
    ```python exec="true" source="above" session="tensor" result="python"
    print(Tensor.ones(1, 5, dtype=src.dtype).scatter_reduce(0, index, src, reduce='prod').numpy())
    ```
    ```python exec="true" source="above" session="tensor" result="python"
    print(Tensor.ones(1, 5, dtype=src.dtype).scatter_reduce(0, index, src, reduce='mean', include_self=False).numpy())
    ```
    ```python exec="true" source="above" session="tensor" result="python"
    print(Tensor([[-10, 20, 0, 5, 10]], dtype=src.dtype).scatter_reduce(0, index, src, reduce='amax').numpy())
    ```
    ```python exec="true" source="above" session="tensor" result="python"
    print(Tensor([[-10, 20, 0, 5, 10]], dtype=src.dtype).scatter_reduce(0, index, src, reduce='amin').numpy())
    ```
    """
    src, mask = self._pre_scatter(dim, index, src)
    def _inv_mask(a:Tensor|ConstType, b:Tensor|ConstType) -> Tensor: return mask.any(-1).logical_not().where(a, b)
    if reduce == "sum": return mask.where(src, 0).sum(-1).add(self if include_self else _inv_mask(self, 0))
    if reduce == "prod": return mask.where(src, 1).prod(-1).mul(self if include_self else _inv_mask(self, 1))
    if reduce == "amax": return mask.where(src, m := dtypes.min(src.dtype)).max(-1).maximum(self if include_self else _inv_mask(self, m))
    if reduce == "amin": return mask.where(src, m := dtypes.max(src.dtype)).min(-1).minimum(self if include_self else _inv_mask(self, m))
    if reduce == "mean":
      count = mask.where(1, 0).sum(-1).add(1 if include_self else _inv_mask(1, 0))
      return mask.where(src, 0).sum(-1).add(self if include_self else _inv_mask(self, 0)).div(count)
    raise RuntimeError(f"{reduce=} must be one of 'sum', 'prod', 'mean', 'amax', 'amin'")

  def sort(self, dim:int=-1, descending:bool=False) -> tuple[Tensor, Tensor]:
    """
    Performs a bitonic sort on the tensor along the specified dimension.

    Order of indices for equivalent elements is always preserved.

    See: https://en.wikipedia.org/wiki/Bitonic_sorter

    ```python exec="true" source="above" session="tensor" result="python"
    t = Tensor([[0.1, 0.5, 1.2, 3.4, 2.1], [2.2, 1.9, 0.3, 4.5, 0.8]])
    print(t.numpy())
    ```
    ```python exec="true" source="above" session="tensor" result="python"
    sorted_values, indices = t.sort(dim=1, descending=True)
    print(sorted_values.numpy())
    print(indices.numpy())
    ```
    """
    x, dim = self, self._resolve_dim(dim)
    # pad to power of 2
    orig_len = x.shape[dim]
    n_stages = math.ceil(math.log2(orig_len))
    fill_value = dtypes.min(x.dtype) if descending else dtypes.max(x.dtype)
    pads = tuple((0, 2**n_stages - orig_len) if i == dim else None for i in range(x.ndim))
    x = x.pad(pads, value=fill_value).unflatten(dim, (2,)*n_stages)
    # https://en.wikipedia.org/wiki/Bitonic_sorter#/media/File:BitonicSort1.svg
    for stage in range(1, n_stages+1):
      if stage != n_stages:
        # flip so arrows of green boxes point the same way as blue boxes
        crossover_dim = dim + n_stages - stage - 1
        blue_box, green_box = x.split(1, crossover_dim)
        flip_dims = tuple(-i for i in range(1, stage+1+(self.ndim-dim)))
        x = (blue_box.cat(green_box.flip(flip_dims), dim=crossover_dim)).contiguous()
      for substage in range(stage-1, -1, -1):
        partner_dim = dim + n_stages - substage - 1
        x_top, x_bottom = x.split(1, partner_dim)
        x_larger, x_smaller = x_top.maximum(x_bottom), x_top.minimum(x_bottom)
        x = (x_larger.cat(x_smaller, dim=partner_dim) if descending else x_smaller.cat(x_larger, dim=partner_dim)).contiguous()
      if stage != n_stages:
        # flip wires back to undo the crossover
        blue_box, flipped_green_box = x.split(1, crossover_dim)
        x = blue_box.cat(flipped_green_box.flip(flip_dims), dim=crossover_dim)
    x = x.flatten(dim, dim+n_stages-1).shrink(tuple((0, orig_len) if i == dim else None for i in range(x.ndim)))
    # compute indices for sorted values
    idx = Tensor.arange(orig_len, requires_grad=False, device=self.device).reshape(tuple(orig_len if i == dim else 1 for i in range(x.ndim)))
    idx = idx.expand(x.shape)
    def compute_counts(t:Tensor): return ((idx.unsqueeze(dim) <= idx.unsqueeze(dim+1)) & (t.unsqueeze(dim) == t.unsqueeze(dim+1))).sum(dim+1)
    count_orig, count_sorted = compute_counts(self), compute_counts(x)
    cond = (self.unsqueeze(dim+1) == x.unsqueeze(dim)) & (count_orig.unsqueeze(dim+1) == count_sorted.unsqueeze(dim))
    idx = (cond * idx.unsqueeze(dim+1)).sum(dim)
    return x, idx

  def argsort(self, dim:int=-1, descending:bool=False) -> Tensor:
    """
    Returns the indices that sort input tensor along given `dimension` in given `descending` order by value.

    ```python exec="true" source="above" session="tensor" result="python"
    t = Tensor([[2, 3, 4, 1], [1, 4, 3, 2]])
    print(t.argsort().numpy())
    ```
    """
    return self.sort(dim, descending)[1]

  def topk(self, k:int, dim:int=-1, largest:bool=True, sorted_:bool=True) -> tuple[Tensor, Tensor]:
    """
    Computes the top-k elements of the tensor along the specified `dim`.

    Order of indices for equivalent elements is always preserved.

    ```python exec="true" source="above" session="tensor" result="python"
    t = Tensor([[0.1, 0.5, 1.2, 3.4, 2.1], [2.2, 1.9, 0.3, 4.5, 0.8]])
    print(t.numpy())
    ```
    ```python exec="true" source="above" session="tensor" result="python"
    topk_values, topk_indices = t.topk(2, dim=1)
    print(topk_values.numpy())
    print(topk_indices.numpy())
    ```
    """
    if not sorted_: raise NotImplementedError("topk with sorted_=False is not supported")
    if k > self.shape[dim:=self._resolve_dim(dim)]: raise ValueError(f"selected index {k=} is out of range")
    x, idx = self.sort(dim, descending=largest)
    shrink_to_k = tuple((0, k) if i == dim else None for i in range(self.ndim))
    return x.shrink(shrink_to_k), idx.shrink(shrink_to_k)

  # ***** unary ops *****

  def logical_not(self) -> Tensor:
    """
    Computes the logical NOT of the tensor element-wise.

    ```python exec="true" source="above" session="tensor" result="python"
    print(Tensor([False, True]).logical_not().numpy())
    ```
    """
    return self.cast(dtypes.bool)._apply_broadcasted_uop(UOp.ne, True)

  def neg(self) -> Tensor:
    """
    Negates the tensor element-wise.

    ```python exec="true" source="above" session="tensor" result="python"
    print(Tensor([-3., -2., -1., 0., 1., 2., 3.]).neg().numpy())
    ```
    """
    return self*-1 if self.dtype != dtypes.bool else self.logical_not()

  def contiguous(self) -> Tensor:
    """
    Returns a contiguous tensor.
    """
    return self._apply_uop(UOp.contiguous)

  def fuse(self) -> Tensor:
    """
    Makes this a single kernel back to Ops.CONTIGUOUS on the inputs.

    Useful for single kernel softmax and flash attention.
    Careful, this can break codegen or make kernels really slow.
    """
    return self._apply_uop(UOp.fuse)

  def contiguous_backward(self) -> Tensor:
    """
    Inserts a contiguous operation in the backward pass.
    """
    return self._apply_uop(UOp.contiguous_backward)

  def log(self) -> Tensor:
    """
    Computes the natural logarithm element-wise.

    See: https://en.wikipedia.org/wiki/Logarithm

    ```python exec="true" source="above" session="tensor" result="python"
    print(Tensor([1., 2., 4., 8.]).log().numpy())
    ```
    """
    return self.log2()*math.log(2)

  def log2(self) -> Tensor:
    """
    Computes the base-2 logarithm element-wise.

    See: https://en.wikipedia.org/wiki/Logarithm

    ```python exec="true" source="above" session="tensor" result="python"
    print(Tensor([1., 2., 4., 8.]).log2().numpy())
    ```
    """
    return self.cast(least_upper_float(self.dtype))._apply_uop(UOp.log2)

  def exp(self) -> Tensor:
    """
    Computes the exponential function element-wise.

    See: https://en.wikipedia.org/wiki/Exponential_function

    ```python exec="true" source="above" session="tensor" result="python"
    print(Tensor([0., 1., 2., 3.]).exp().numpy())
    ```
    """
    return self.mul(1/math.log(2)).exp2()

  def exp2(self) -> Tensor:
    """
    Computes the base-2 exponential function element-wise.

    See: https://en.wikipedia.org/wiki/Exponential_function

    ```python exec="true" source="above" session="tensor" result="python"
    print(Tensor([0., 1., 2., 3.]).exp2().numpy())
    ```
    """
    return self.cast(least_upper_float(self.dtype))._apply_uop(UOp.exp2)

  def relu(self) -> Tensor:
    """
    Applies the Rectified Linear Unit (ReLU) function element-wise.

    - Described: https://paperswithcode.com/method/relu

    ```python exec="true" source="above" session="tensor" result="python"
    print(Tensor([-3., -2., -1., 0., 1., 2., 3.]).relu().numpy())
    ```
    """
    # NOTE: if you write this as self.maximum(0) the gradient is wrong, passing through half when self is 0
    return (self>0).where(self, 0)

  def sigmoid(self) -> Tensor:
    """
    Applies the Sigmoid function element-wise.

    - Described: https://en.wikipedia.org/wiki/Sigmoid_function

    ```python exec="true" source="above" session="tensor" result="python"
    print(Tensor([-3., -2., -1., 0., 1., 2., 3.]).sigmoid().numpy())
    ```
    """
    return (1 + (self * (-1/math.log(2))).exp2()).reciprocal()

  def logsigmoid(self) -> Tensor:
    """
    Applies the LogSigmoid function element-wise.

    - See: https://docs.pytorch.org/docs/stable/generated/torch.nn.functional.logsigmoid.html

    ```python exec="true" source="above" session="tensor" result="python"
    print(Tensor([-3., -2., -1., 0., 1., 2., 3.]).logsigmoid().numpy())
    ```
    """
    return -(-self).softplus()

  def hardsigmoid(self, alpha:float=1/6, beta:float=0.5) -> Tensor:
    """
    Applies the Hardsigmoid function element-wise.
    NOTE: default `alpha` and `beta` values are taken from torch

    - Described: https://paperswithcode.com/method/hard-sigmoid
    - See: https://pytorch.org/docs/stable/generated/torch.nn.functional.hardsigmoid.html

    ```python exec="true" source="above" session="tensor" result="python"
    print(Tensor([-3., -2., -1., 0., 1., 2., 3.]).hardsigmoid().numpy())
    ```
    """
    return (alpha * self + beta).relu() - (alpha * self + beta - 1).relu()

  def sqrt(self) -> Tensor:
    """
    Computes the square root of the tensor element-wise.

    ```python exec="true" source="above" session="tensor" result="python"
    print(Tensor([1., 2., 3., 4.]).sqrt().numpy())
    ```
    """
    return self.cast(least_upper_float(self.dtype))._apply_uop(UOp.sqrt)

  def rsqrt(self) -> Tensor:
    """
    Computes the reciprocal of the square root of the tensor element-wise.

    ```python exec="true" source="above" session="tensor" result="python"
    print(Tensor([1., 2., 3., 4.]).rsqrt().numpy())
    ```
    """
    return self.sqrt().reciprocal()

  def sin(self) -> Tensor:
    """
    Computes the sine of the tensor element-wise.

    ```python exec="true" source="above" session="tensor" result="python"
    print(Tensor([0., math.pi/2, math.pi, 3*math.pi/2, 2*math.pi]).sin().numpy())
    ```
    """
    return self.cast(least_upper_float(self.dtype))._apply_uop(UOp.sin)

  def cos(self) -> Tensor:
    """
    Computes the cosine of the tensor element-wise.

    ```python exec="true" source="above" session="tensor" result="python"
    print(Tensor([0., math.pi/2, math.pi, 3*math.pi/2, 2*math.pi]).cos().numpy())
    ```
    """
    return ((math.pi/2)-self).sin()

  def tan(self) -> Tensor:
    """
    Computes the tangent of the tensor element-wise.

    ```python exec="true" source="above" session="tensor" result="python"
    print(Tensor([0., math.pi/4, math.pi/2, 3*math.pi/4, math.pi]).tan().numpy())
    ```
    """
    return self.sin() / self.cos()

  def asin(self) -> Tensor:
    """
    Computes the inverse sine (arcsine) of the tensor element-wise.

    ```python exec="true" source="above" session="tensor" result="python"
    print(Tensor([-0.9, -0.6, -0.3, 0., 0.3, 0.6, 0.9]).asin().numpy())
    ```
    """
    # https://personal.math.ubc.ca/~cbm/aands/page_81.htm 4.4.46
    coefficients = [-0.0012624911, 0.0066700901, -0.0170881256, 0.0308918810, -0.0501743046, 0.0889789874, -0.2145988016, 1.5707963050]
    x = math.pi / 2 - (1.0 - self.abs()).sqrt() * polyN(self.abs(), coefficients)
    return self.sign() * x

  def acos(self) -> Tensor:
    """
    Computes the inverse cosine (arccosine) of the tensor element-wise.

    ```python exec="true" source="above" session="tensor" result="python"
    print(Tensor([-0.9, -0.6, -0.3, 0., 0.3, 0.6, 0.9]).acos().numpy())
    ```
    """
    return math.pi / 2 - self.asin()

  def atan(self) -> Tensor:
    """
    Computes the inverse tangent (arctan) of the tensor element-wise.

    ```python exec="true" source="above" session="tensor" result="python"
    print(Tensor([-3., -2., -1., 0., 1., 2., 3.]).atan().numpy())
    ```
    """
    return (self / (1 + self * self).sqrt()).asin()

  # ***** math functions *****

  def trunc(self: Tensor) -> Tensor:
    """
    Truncates the tensor element-wise.

    ```python exec="true" source="above" session="tensor" result="python"
    print(Tensor([-3.5, -2.5, -1.5, -0.5, 0.5, 1.5, 2.5, 3.5]).trunc().numpy())
    ```
    """
    return self.cast(dtypes.int32).cast(self.dtype)

  def ceil(self: Tensor) -> Tensor:
    """
    Rounds the tensor element-wise towards positive infinity.

    ```python exec="true" source="above" session="tensor" result="python"
    print(Tensor([-3.5, -2.5, -1.5, -0.5, 0.5, 1.5, 2.5, 3.5]).ceil().numpy())
    ```
    """
    return (self > (b := self.trunc())).where(b+1, b)

  def floor(self: Tensor) -> Tensor:
    """
    Rounds the tensor element-wise towards negative infinity.

    ```python exec="true" source="above" session="tensor" result="python"
    print(Tensor([-3.5, -2.5, -1.5, -0.5, 0.5, 1.5, 2.5, 3.5]).floor().numpy())
    ```
    """
    return (self < (b := self.trunc())).where(b-1, b)

  def round(self: Tensor) -> Tensor:
    """
    Rounds the tensor element-wise with rounding half to even.

    ```python exec="true" source="above" session="tensor" result="python"
    print(Tensor([-3.5, -2.5, -1.5, -0.5, 0.5, 1.5, 2.5, 3.5]).round().numpy())
    ```
    """
    return ((self > 0) == ((b := self.cast(dtypes.int32) / 2.0).cast(dtypes.int32) == b)).where((self - 0.5).ceil(), (self + 0.5).floor())

  def isinf(self:Tensor, detect_positive:bool=True, detect_negative:bool=True) -> Tensor:
    """
    Checks the tensor element-wise to return True where the element is infinity, otherwise returns False

    ```python exec="true" source="above" session="tensor" result="python"
    print(Tensor([1, float('inf'), 2, float('-inf'), float('nan')]).isinf().numpy())
    ```
    """
    return (self == float("inf")) * detect_positive + (self == float("-inf")) * detect_negative

  def isnan(self:Tensor) -> Tensor:
    """
    Checks the tensor element-wise to return True where the element is NaN, otherwise returns False

    ```python exec="true" source="above" session="tensor" result="python"
    print(Tensor([1, float('inf'), 2, float('-inf'), float('nan')]).isnan().numpy())
    ```
    """
    return self != self

  def isfinite(self:Tensor) -> Tensor:
    """
    Checks the tensor element-wise to return True where the element is finite, otherwise returns False

    ```python exec="true" source="above" session="tensor" result="python"
    print(Tensor([1, float('inf'), 2, float('-inf'), float('nan')]).isfinite().numpy())
    ```
    """
    return (self.isinf()|self.isnan()).logical_not()

  def lerp(self, end:Tensor, weight:Tensor|float) -> Tensor:
    """
    Linearly interpolates between `self` and `end` by `weight`.

    ```python exec="true" source="above" session="tensor" result="python"
    print(Tensor([1., 2., 3.]).lerp(Tensor([4., 5., 6.]), 0.5).numpy())
    ```
    """
    if self.dtype == dtypes.uint8 and isinstance(weight, Tensor):
      w_i = (weight * (1<<(W_PREC:=7)) + 0.5).cast(dtypes.int16)
      return (self+(((end - self).cast(dtypes.int8) * w_i + (1<<W_PREC-1)).cast(dtypes.uint16) >> W_PREC)).cast(dtypes.uint8)
    return self + (end - self) * weight

  def square(self) -> Tensor:
    """
    Squares the tensor element-wise.
    Equivalent to `self*self`.

    ```python exec="true" source="above" session="tensor" result="python"
    print(Tensor([-3., -2., -1., 0., 1., 2., 3.]).square().numpy())
    ```
    """
    return self*self

  def clamp(self, min_=None, max_=None) -> Tensor:
    """
    Clips (clamps) the values in the tensor between `min_` and `max_` element-wise.
    If `min_` is `None`, there is no lower bound. If `max_` is None, there is no upper bound.

    ```python exec="true" source="above" session="tensor" result="python"
    print(Tensor([-3., -2., -1., 0., 1., 2., 3.]).clip(-1, 1).numpy())
    ```
    """
    if min_ is None and max_ is None: raise RuntimeError("at least one of 'min_' or 'max_' must not be None")
    ret = self.maximum(min_) if min_ is not None else self
    return ret.minimum(max_) if max_ is not None else ret

  def clip(self, min_=None, max_=None) -> Tensor:
    """
    Alias for `Tensor.clamp`.
    """
    return self.clamp(min_, max_)

  def sign(self) -> Tensor:
    """
    Returns the sign of the tensor element-wise.

    ```python exec="true" source="above" session="tensor" result="python"
    print(Tensor([-3., -2., -1., 0., 1., 2., 3.]).sign().numpy())
    ```
    """
    return self.ne(0).where((self<0).where(self.full_like(-1), self.full_like(1)), self.full_like(0)) + self*0

  def abs(self) -> Tensor:
    """
    Computes the absolute value of the tensor element-wise.

    ```python exec="true" source="above" session="tensor" result="python"
    print(Tensor([-3., -2., -1., 0., 1., 2., 3.]).abs().numpy())
    ```
    """
    return self * self.sign()

  def reciprocal(self) -> Tensor:
    """
    Computes `1/x` element-wise.

    ```python exec="true" source="above" session="tensor" result="python"
    print(Tensor([1., 2., 3., 4.]).reciprocal().numpy())
    ```
    """
    return self.cast(least_upper_float(self.dtype))._apply_uop(UOp.reciprocal)

  # ***** activation functions *****

  def elu(self, alpha=1.0) -> Tensor:
    """
    Applies the Exponential Linear Unit (ELU) function element-wise.

    - Described: https://paperswithcode.com/method/elu
    - Paper: https://arxiv.org/abs/1511.07289v5

    ```python exec="true" source="above" session="tensor" result="python"
    print(Tensor([-3., -2., -1., 0., 1., 2., 3.]).elu().numpy())
    ```
    """
    return self.relu() - alpha*(1-self.exp()).relu()

  def celu(self, alpha=1.0) -> Tensor:
    """
    Applies the Continuously differentiable Exponential Linear Unit (CELU) function element-wise.

    - Described: https://paperswithcode.com/method/celu
    - Paper: https://arxiv.org/abs/1704.07483

    ```python exec="true" source="above" session="tensor" result="python"
    print(Tensor([-3., -2., -1., 0., 1., 2., 3.]).celu().numpy())
    ```
    """
    return self.maximum(0) + (alpha * ((self / alpha).exp() - 1)).minimum(0)

  def selu(self, alpha=1.67326, gamma=1.0507) -> Tensor:
    """
    Applies the Scaled Exponential Linear Unit (SELU) function element-wise.

    - Described: https://paperswithcode.com/method/selu
    - Paper: https://arxiv.org/abs/1706.02515v5

    ```python exec="true" source="above" session="tensor" result="python"
    print(Tensor([-3., -2., -1., 0., 1., 2., 3.]).selu().numpy())
    ```
    """
    return gamma * (self >= 0).detach().where(self, alpha * (self.exp() - 1))

  def swish(self) -> Tensor:
    """
    See `.silu()`

    - Paper: https://arxiv.org/abs/1710.05941v1

    ```python exec="true" source="above" session="tensor" result="python"
    print(Tensor([-3., -2., -1., 0., 1., 2., 3.]).swish().numpy())
    ```
    """
    return self * self.sigmoid()

  def silu(self) -> Tensor:
    """
    Applies the Sigmoid Linear Unit (SiLU) function element-wise.

    - Described: https://paperswithcode.com/method/silu
    - Paper: https://arxiv.org/abs/1606.08415

    ```python exec="true" source="above" session="tensor" result="python"
    print(Tensor([-3., -2., -1., 0., 1., 2., 3.]).silu().numpy())
    ```
    """
    return self.swish()   # The SiLU function is also known as the swish function.

  def relu6(self) -> Tensor:
    """
    Applies the ReLU6 function element-wise.

    - Described: https://paperswithcode.com/method/relu6
    - Paper: https://arxiv.org/abs/1704.04861v1

    ```python exec="true" source="above" session="tensor" result="python"
    print(Tensor([-9., -6., -3., 0., 3., 6., 9.]).relu6().numpy())
    ```
    """
    return self.relu() - (self-6).relu()

  def hardswish(self) -> Tensor:
    """
    Applies the Hardswish function element-wise.

    - Described: https://paperswithcode.com/method/hard-swish
    - Paper: https://arxiv.org/abs/1905.02244v5

    ```python exec="true" source="above" session="tensor" result="python"
    print(Tensor([-3., -2., -1., 0., 1., 2., 3.]).hardswish().numpy())
    ```
    """
    return self * (self+3).relu6() * (1/6)

  def tanh(self) -> Tensor:
    """
    Applies the Hyperbolic Tangent (tanh) function element-wise.

    - Described: https://en.wikipedia.org/wiki/Hyperbolic_functions#Tanh

    ```python exec="true" source="above" session="tensor" result="python"
    print(Tensor([-3., -2., -1., 0., 1., 2., 3.]).tanh().numpy())
    ```
    """
    return 2.0 * ((2.0 * self).sigmoid()) - 1.0

  def sinh(self) -> Tensor:
    """
    Applies the Hyperbolic Sine (sinh) function element-wise.

    - Described: https://en.wikipedia.org/wiki/Hyperbolic_functions#Sinh

    ```python exec="true" source="above" session="tensor" result="python"
    print(Tensor([-3., -2., -1., 0., 1., 2., 3.]).sinh().numpy())
    ```
    """
    return (self.exp() - self.neg().exp()) / 2

  def cosh(self) -> Tensor:
    """
    Applies the Hyperbolic Cosine (cosh) function element-wise.

    - Described: https://en.wikipedia.org/wiki/Hyperbolic_functions#Cosh

    ```python exec="true" source="above" session="tensor" result="python"
    print(Tensor([-3., -2., -1., 0., 1., 2., 3.]).cosh().numpy())
    ```
    """
    return (self.exp() + self.neg().exp()) / 2

  def atanh(self) -> Tensor:
    """
    Applies the Inverse Hyperbolic Tangent (atanh) function element-wise.

    - Described: https://en.wikipedia.org/wiki/Inverse_hyperbolic_functions#atanh

    ```python exec="true" source="above" session="tensor" result="python"
    print(Tensor([-0.9, -0.6, -0.3, 0., 0.3, 0.6, 0.9]).atanh().numpy())
    ```
    """
    return ((1 + self)/(1 - self)).log() / 2

  def asinh(self) -> Tensor:
    """
    Applies the Inverse Hyperbolic Sine (asinh) function element-wise.

    - Described: https://en.wikipedia.org/wiki/Inverse_hyperbolic_functions#asinh

    ```python exec="true" source="above" session="tensor" result="python"
    print(Tensor([-3., -2., -1., 0., 1., 2., 3.]).asinh().numpy())
    ```
    """
    return (self + (self.square() + 1).sqrt()).log()

  def acosh(self) -> Tensor:
    """
    Applies the Inverse Hyperbolic Cosine (acosh) function element-wise.

    - Described: https://en.wikipedia.org/wiki/Inverse_hyperbolic_functions#acosh

    ```python exec="true" source="above" session="tensor" result="python"
    print(Tensor([-3., -2., -1., 0., 1., 2., 3.]).acosh().numpy())
    ```
    """
    return (self + (self.square() - 1).sqrt()).log()

  def hardtanh(self, min_val=-1, max_val=1) -> Tensor:
    """
    Applies the Hardtanh function element-wise.

    - Described: https://paperswithcode.com/method/hardtanh-activation

    ```python exec="true" source="above" session="tensor" result="python"
    print(Tensor([-1.5, -1.0, -0.5, 0., 0.5, 1.0, 1.5]).hardtanh().numpy())
    ```
    """
    return self.clip(min_val, max_val)

  def erf(self) -> Tensor:
    """
    Applies error function element-wise.

    - Described: https://en.wikipedia.org/wiki/Error_function

    ```python exec="true" source="above" session="tensor" result="python"
    print(Tensor([-1.5, -1.0, -0.5, 0., 0.5, 1.0, 1.5]).erf().numpy())
    ```
    """
    # https://personal.math.ubc.ca/~cbm/aands/page_299.htm 7.1.26
    t = 1.0 / (1.0 + 0.3275911 * self.abs())
    return self.sign() * (1.0 - t * polyN(t, [1.061405429, -1.453152027, 1.421413741, -0.284496736, 0.254829592]) * (-self.square()).exp())

  def gelu(self) -> Tensor:
    """
    Applies the Gaussian Error Linear Unit (GELU) function element-wise.

    - Described: https://paperswithcode.com/method/gelu
    - Paper: https://arxiv.org/abs/1606.08415v5

    ```python exec="true" source="above" session="tensor" result="python"
    print(Tensor([-3., -2., -1., 0., 1., 2., 3.]).gelu().numpy())
    ```
    """
    return 0.5 * self * (1 + (math.sqrt(2 / math.pi) * (self + 0.044715 * self ** 3)).tanh())

  def quick_gelu(self) -> Tensor:
    """
    Applies the Sigmoid GELU approximation element-wise.

    - Described: https://paperswithcode.com/method/gelu

    ```python exec="true" source="above" session="tensor" result="python"
    print(Tensor([-3., -2., -1., 0., 1., 2., 3.]).quick_gelu().numpy())
    ```
    """
    return self * (self * 1.702).sigmoid()

  def leaky_relu(self, neg_slope=0.01) -> Tensor:
    """
    Applies the Leaky ReLU function element-wise.

    - Described: https://paperswithcode.com/method/leaky-relu

    ```python exec="true" source="above" session="tensor" result="python"
    print(Tensor([-3., -2., -1., 0., 1., 2., 3.]).leaky_relu().numpy())
    ```
    ```python exec="true" source="above" session="tensor" result="python"
    print(Tensor([-3., -2., -1., 0., 1., 2., 3.]).leaky_relu(neg_slope=0.42).numpy())
    ```
    """
    return (self<0).where(neg_slope*self, self)

  def mish(self) -> Tensor:
    """
    Applies the Mish function element-wise.

    - Described: https://paperswithcode.com/method/mish
    - Paper: https://arxiv.org/abs/1908.08681v3

    ```python exec="true" source="above" session="tensor" result="python"
    print(Tensor([-3., -2., -1., 0., 1., 2., 3.]).mish().numpy())
    ```
    """
    return self * self.softplus().tanh()

  def softplus(self, beta=1) -> Tensor:
    """
    Applies the Softplus function element-wise.

    - Described: https://paperswithcode.com/method/softplus

    ```python exec="true" source="above" session="tensor" result="python"
    print(Tensor([-3., -2., -1., 0., 1., 2., 3.]).softplus().numpy())
    ```
    """
    return (1/beta) * (1 + (self*beta).exp()).log()

  def softsign(self) -> Tensor:
    """
    Applies the Softsign function element-wise.

    - Described: https://paperswithcode.com/method/softsign

    ```python exec="true" source="above" session="tensor" result="python"
    print(Tensor([-3., -2., -1., 0., 1., 2., 3.]).softsign().numpy())
    ```
    """
    return self / (1 + self.abs())

  # ***** broadcasted elementwise ops *****
  def _broadcast_to(self, new_shape:tuple[sint, ...]) -> Tensor:
    if self.shape == new_shape: return self
    if self.ndim > len(new_shape): raise ValueError(f"cannot broadcast tensor to fewer dimensions. shape={self.shape} to {new_shape=}")
    # first unsqueeze left with 1s https://data-apis.org/array-api/latest/API_specification/broadcasting.html
    shape, _ = _align_left(self.shape, new_shape)
    # for each dimension, check either dim is 1, or it does not change
    if not all(resolve(s == ns) or resolve(s == 1) for s,ns in zip(shape, new_shape)):
      raise ValueError(f"cannot broadcast {self.shape} to {new_shape=}")
    return self.reshape(shape)._apply_uop(UOp.expand, arg=new_shape)

  def _broadcasted(self, y:Tensor|ConstType|UOp, reverse:bool=False, match_dtype:bool=True) -> tuple[Tensor, Tensor]:
    x: Tensor = self
    if not isinstance(y, Tensor):
      # make y a Tensor
      assert isinstance(y, (*get_args(ConstType), UOp)), f"{type(y)=}, {y=}"
      if isinstance(x.dtype, ImageDType) or dtypes.is_float(x.dtype) or (dtypes.is_int(x.dtype) and isinstance(y, int)): y_dtype = x.dtype
      elif not isinstance(y, UOp): y_dtype = dtypes.from_py(y)
      if isinstance(y, UOp): y = Tensor.from_uop(y, device=x.device)
      else: y = Tensor(dtypes.as_const(y, y_dtype), x.device, y_dtype, requires_grad=False)

    if match_dtype and x.dtype != y.dtype:
      output_dtype = least_upper_dtype(x.dtype, y.dtype)
      x, y = x.cast(output_dtype), y.cast(output_dtype)

    if reverse: x, y = y, x

    # broadcast
    return x._broadcast_to(out_shape:=_broadcast_shape(x.shape, y.shape)), y._broadcast_to(out_shape)

  def sub(self, x:Tensor|ConstType, reverse=False) -> Tensor:
    """
    Subtracts `x` from `self`.
    Equivalent to `self - x`.
    Supports broadcasting to a common shape, type promotion, and integer, float, boolean inputs.

    ```python exec="true" source="above" session="tensor" result="python"
    Tensor.manual_seed(42)
    t = Tensor.randn(4)
    print(t.numpy())
    ```
    ```python exec="true" source="above" session="tensor" result="python"
    print(t.sub(20).numpy())
    ```
    ```python exec="true" source="above" session="tensor" result="python"
    print(t.sub(Tensor([[2.0], [3.5]])).numpy())
    ```
    """
    a, b = self._broadcasted(x, reverse)
    return a + (-b)

  def div(self, x:Tensor|ConstType, reverse=False, rounding_mode:Literal["trunc", "floor"]|None=None) -> Tensor:
    """
    Divides `self` by `x`.
    Equivalent to `self / x`.
    Supports broadcasting to a common shape, type promotion, and integer, float, boolean inputs.
    `div` performs true division.

    ```python exec="true" source="above" session="tensor" result="python"
    Tensor.manual_seed(42)
    t = Tensor.randn(4)
    print(t.numpy())
    ```
    ```python exec="true" source="above" session="tensor" result="python"
    print(t.div(3).numpy())
    ```
    ```python exec="true" source="above" session="tensor" result="python"
    print(Tensor([1, 4, 10]).div(Tensor([2, 3, 4])).numpy())
    ```
    """
    numerator, denominator = self._broadcasted(x, reverse)
    d = numerator.cast(least_upper_float(numerator.dtype)) * denominator.cast(least_upper_float(denominator.dtype)).reciprocal()
    output_dtype = numerator.dtype if dtypes.is_int(numerator.dtype) else d.dtype
    if dtypes.is_int(dt:=least_upper_dtype(numerator.dtype, denominator.dtype)) and rounding_mode is not None:
      numerator, denominator = numerator.cast(dt), denominator.cast(dt)
      if rounding_mode == "trunc": return numerator.idiv(denominator)
      if rounding_mode == "floor":
        truncate_div, truncate_mod = numerator.idiv(denominator), numerator._apply_broadcasted_uop(UOp.mod, denominator)
        opposite_sign = ((numerator>0)&(denominator<0)) | ((numerator<0)&(denominator>0))
        return (opposite_sign&(truncate_mod!=0)).where(truncate_div-1, truncate_div)
    if rounding_mode == "trunc": return d.trunc().cast(output_dtype)
    if rounding_mode == "floor": return d.floor().cast(output_dtype)
    if rounding_mode is not None: raise RuntimeError(f"{rounding_mode=} is not supported")
    return d

  def mod(self, x:Tensor|ConstType, reverse=False) -> Tensor:
    """
    Mod `self` by `x`.
    Equivalent to `self % x`.
    Supports broadcasting to a common shape, type promotion, and integer inputs.

    ```python exec="true" source="above" session="tensor" result="python"
    print(Tensor([-4, 7, 5, 4, -7, 8]).mod(Tensor([2, -3, 8, -2, 3, 5])).numpy())
    ```
    """
    a, b = self._broadcasted(x, reverse)
    return a - a.div(b, rounding_mode="floor") * b

  def bitwise_not(self) -> Tensor:
    """
    Computes the bitwise NOT of `self`.
    Equivalent to `~self`.
    ```python exec="true" source="above" session="tensor" result="python"
    print(Tensor([0, 2, 5, 255], dtype="int8").bitwise_not().numpy())
    ```
    ```python exec="true" source="above" session="tensor" result="python"
    print(Tensor([True, False]).bitwise_not().numpy())
    ```
    """
    if self.dtype != dtypes.bool and not dtypes.is_int(self.dtype): raise RuntimeError(f"{self.dtype} is not supported")
    return self.logical_not() if self.dtype == dtypes.bool else self ^ -1

  def lshift(self, x:int, reverse=False) -> Tensor:
    """
    Computes left arithmetic shift of `self` by `x` bits. `self` must have unsigned dtype.
    Equivalent to `self << x`.

    ```python exec="true" source="above" session="tensor" result="python"
    print(Tensor([1, 3, 31], dtype=dtypes.uint8).lshift(2).numpy())
    ```
    """
    assert dtypes.is_unsigned(self.dtype) and isinstance(x, int) and x >= 0 and not reverse, f"not supported {self.dtype=} {x=}"
    return self.mul(2 ** x, reverse)

  def rshift(self, x:int, reverse=False) -> Tensor:
    """
    Computes right arithmetic shift of `self` by `x` bits. `self` must have unsigned dtype.
    Equivalent to `self >> x`.

    ```python exec="true" source="above" session="tensor" result="python"
    print(Tensor([4, 13, 125], dtype=dtypes.uint8).rshift(2).numpy())
    ```
    """
    assert dtypes.is_unsigned(self.dtype) and isinstance(x, int) and x >= 0 and not reverse, f"not supported {self.dtype=} {x=}"
    return self.idiv(2 ** x, reverse)

  def pow(self, x:Tensor|ConstType, reverse=False) -> Tensor:
    """
    Computes power of `self` with `x`.
    Equivalent to `self ** x`.

    ```python exec="true" source="above" session="tensor" result="python"
    print(Tensor([-1, 2, 3]).pow(2.0).numpy())
    ```
    ```python exec="true" source="above" session="tensor" result="python"
    print(Tensor([-1, 2, 3]).pow(Tensor([-1.5, 0.5, 1.5])).numpy())
    ```
    ```python exec="true" source="above" session="tensor" result="python"
    print((2.0 ** Tensor([-1, 2, 3])).numpy())
    ```
    """
    base, exponent = self._broadcasted(x, reverse=reverse)
    # TODO: int pow
    if not base.is_floating_point(): raise RuntimeError("base needs to be float")

    ret = base._apply_uop(UOp.pow, exponent)
    # NOTE: pow(int, float) -> int
    return ret.round().cast(self.dtype) if not reverse and not dtypes.is_float(self.dtype) else ret

  def maximum(self, x:Tensor|ConstType) -> Tensor:
    """
    Computes element-wise maximum of `self` and `x`.

    ```python exec="true" source="above" session="tensor" result="python"
    print(Tensor([-1, 2, 3]).maximum(1).numpy())
    ```
    ```python exec="true" source="above" session="tensor" result="python"
    print(Tensor([-1, 2, 3]).maximum(Tensor([-4, -2, 9])).numpy())
    ```
    """
    return self._apply_broadcasted_uop(UOp.maximum, x)

  def minimum(self, x:Tensor|ConstType) -> Tensor:
    """
    Computes element-wise minimum of `self` and `x`.

    ```python exec="true" source="above" session="tensor" result="python"
    print(Tensor([-1, 2, 3]).minimum(1).numpy())
    ```
    ```python exec="true" source="above" session="tensor" result="python"
    print(Tensor([-1, 2, 3]).minimum(Tensor([-4, -2, 9])).numpy())
    ```
    """
    t, x = self._broadcasted(x)
    return t._inverse().maximum(x._inverse())._inverse()

  def where(self:Tensor, x:Tensor|ConstType|sint, y:Tensor|ConstType|sint) -> Tensor:
    """
    Returns a tensor of elements selected from either `x` or `y`, depending on `self`.
    `output_i = x_i if self_i else y_i`.

    ```python exec="true" source="above" session="tensor" result="python"
    cond = Tensor([[True, True, False], [True, False, False]])
    print(cond.where(1, 3).numpy())
    ```
    ```python exec="true" source="above" session="tensor" result="python"
    Tensor.manual_seed(42)
    cond = Tensor.randn(2, 3)
    print(cond.numpy())
    ```
    ```python exec="true" source="above" session="tensor" result="python"
    print((cond > 0).where(cond, -float("inf")).numpy())
    ```
    """
    if isinstance(x, Tensor): x, y = x._broadcasted(y)
    elif isinstance(y, Tensor): y, x = y._broadcasted(x)
    cond, x = self._broadcasted(x, match_dtype=False)
    cond, y = cond._broadcasted(y, match_dtype=False)
    return cond.cast(dtypes.bool)._apply_uop(UOp.where, *x._broadcasted(y))

  def copysign(self, other) -> Tensor:
    """
    Returns a tensor of with the magnitude of `self` and the sign of `other`, elementwise.
    """
    # NOTE: torch always return in float, we return based on the broadcasting rule.
    other = self._broadcasted(other)[1]
    # TODO: remove other*0?
    return (other < 0).where(-self.abs(), self.abs()) + other*0

  # ***** op wrappers *****

  def __invert__(self) -> Tensor: return self.bitwise_not()

  # TODO: combine with UOps __floordiv__
  def __floordiv__(self, x): return self.div(x, rounding_mode="floor")
  def __rfloordiv__(self, x): return self.div(x, rounding_mode="floor", reverse=True)

  def __pow__(self, x) -> Tensor: return self.pow(x)
  def __matmul__(self, x) -> Tensor: return self.matmul(x)

  def __rpow__(self, x) -> Tensor: return self.pow(x, True)
  def __rmatmul__(self, x) -> Tensor: return self.matmul(x, True)

  def __iadd__(self, x) -> Tensor: return self.assign(self.add(x))
  def __isub__(self, x) -> Tensor: return self.assign(self.sub(x))
  def __imul__(self, x) -> Tensor: return self.assign(self.mul(x))
  def __ipow__(self, x) -> Tensor: return self.assign(self.pow(x))
  def __itruediv__(self, x) -> Tensor: return self.assign(self.div(x))
  def __ifloordiv__(self, x) -> Tensor: return self.assign(self.__floordiv__(x))
  def __imatmul__(self, x) -> Tensor: return self.assign(self.matmul(x))
  def __iand__(self, x) -> Tensor: return self.assign(self.bitwise_and(x))
  def __ior__(self, x) -> Tensor: return self.assign(self.bitwise_or(x))
  def __ixor__(self, x) -> Tensor: return self.assign(self.bitwise_xor(x))
  def __ilshift__(self, x) -> Tensor: return self.assign(self.lshift(x))
  def __irshift__(self, x) -> Tensor: return self.assign(self.rshift(x))

  def __lt__(self, x) -> Tensor: return self._apply_broadcasted_uop(UOp.__lt__, x, False)
  def __gt__(self, x) -> Tensor: return self._apply_broadcasted_uop(UOp.__lt__, x, True)
  def ne(self, x) -> Tensor: return self._apply_broadcasted_uop(UOp.ne, x, False)

  def __eq__(self, x) -> Tensor: return self.eq(x)                      # type: ignore[override]

  # ***** functional nn ops *****

  def linear(self, weight:Tensor, bias:Tensor|None=None, dtype:DTypeLike|None=None) -> Tensor:
    """
    Applies a linear transformation to `self` using `weight` and `bias`.

    See: https://pytorch.org/docs/stable/generated/torch.nn.Linear.html

    ```python exec="true" source="above" session="tensor" result="python"
    t = Tensor([[1, 2], [3, 4]])
    weight = Tensor([[1, 2], [3, 4]])
    bias = Tensor([1, 2])
    print(t.linear(weight, bias).numpy())
    ```
    """
    if dtype is not None: return self.cast(dtype).linear(weight.cast(dtype), bias.cast(dtype) if bias is not None else bias)
    x = self.mul(weight) if len(weight.shape) == 1 else self.dot(weight)
    return x.add(bias) if bias is not None else x

  def sequential(self, ll:list[Callable[[Tensor], Tensor]]) -> Tensor:
    """
    Applies a sequence of functions to `self` chaining the output of each function to the input of the next.

    ```python exec="true" source="above" session="tensor" result="python"
    t = Tensor([1, 2, 3])
    print(t.sequential([lambda x: x * 2, lambda x: x + 1]).numpy())
    ```
    """
    return functools.reduce(lambda x,f: f(x), ll, self)

  def layernorm(self, axis:int|tuple[int,...]=-1, eps:float=1e-5) -> Tensor:
    """
    Applies Layer Normalization over a mini-batch of inputs.

    - Described: https://paperswithcode.com/method/layer-normalization
    - Paper: https://arxiv.org/abs/1607.06450v1

    ```python exec="true" source="above" session="tensor" result="python"
    t = Tensor.randn(8, 10, 16) * 2 + 8
    print(t.mean().item(), t.std().item())
    ```
    ```python exec="true" source="above" session="tensor" result="python"
    t = t.layernorm()
    print(t.mean().item(), t.std().item())
    ```
    """
    y = (self - self.mean(axis, keepdim=True))
    return y.mul((y*y).mean(axis, keepdim=True).add(eps).rsqrt())

  def batchnorm(self, weight:Tensor|None, bias:Tensor|None, mean:Tensor, invstd:Tensor, axis:int|tuple[int, ...]=1) -> Tensor:
    """
    Applies Batch Normalization over a mini-batch of inputs.

    - Described: https://paperswithcode.com/method/batch-normalization
    - Paper: https://arxiv.org/abs/1502.03167

    ```python exec="true" source="above" session="tensor" result="python"
    t = Tensor.randn(8, 4, 16, 16) * 2 + 8
    print(t.mean().item(), t.std().item())
    ```
    ```python exec="true" source="above" session="tensor" result="python"
    t = t.batchnorm(None, None, t.mean(axis=(0,2,3)), t.var(axis=(0,2,3)).add(1e-5).rsqrt())
    print(t.mean().item(), t.std().item())
    ```
    """
    axis_ = argfix(axis)
    shape = tuple(s if ax in axis_ else 1 for ax, s in enumerate(self.shape))
    x = self - mean.reshape(shape)
    if weight is not None: x = x * weight.reshape(shape)
    ret = x.mul(invstd.reshape(shape) if len(invstd.shape) == len(axis_) else invstd)
    return (ret + bias.reshape(shape)) if bias is not None else ret

  def dropout(self, p=0.5) -> Tensor:
    """
    Applies dropout to `self`.

    NOTE: dropout is only applied when `Tensor.training` is `True`.

    - Described: https://paperswithcode.com/method/dropout
    - Paper: https://jmlr.org/papers/v15/srivastava14a.html

    ```python exec="true" source="above" session="tensor" result="python"
    Tensor.manual_seed(42)
    t = Tensor.randn(2, 2)
    with Tensor.train():
      print(t.dropout().numpy())
    ```
    """
    if not Tensor.training or p == 0: return self
    return (Tensor.rand_like(self, requires_grad=False, dtype=dtypes.default_float, contiguous=False) >= p).contiguous().where(self, 0) / (1.0 - p)

  # helper function commonly used for indexing
  def _one_hot_along_dim(self:Tensor, num_classes:sint, dim:int=-1) -> Tensor:
    if not dtypes.is_int(self.dtype): raise RuntimeError(f"_one_hot_along_dim expects int index tensor, getting {self.dtype}")
    offset = self.ndim - self._resolve_dim(dim) - 1
    return self == Tensor.arange(num_classes, device=self.device, requires_grad=False).reshape((num_classes,) + (1,) * offset)

  def one_hot(self, num_classes:int=-1) -> Tensor:
    """
    Converts `self` to a one-hot tensor.

    `num_classes` defaults to -1, which means num_classes will be inferred as max(self) + 1.

    ```python exec="true" source="above" session="tensor" result="python"
    t = Tensor([0, 1, 3, 3, 4])
    print(t.one_hot(5).numpy())
    ```
    """
    if not dtypes.is_int(self.dtype): raise RuntimeError(f"expect integer dtype, getting {self.dtype=}")
    if num_classes == -1: num_classes = (self.max()+1).item()
    return self[..., None]._one_hot_along_dim(num_classes).where(1, 0)

  def scaled_dot_product_attention(self, key:Tensor, value:Tensor, attn_mask:Tensor|None=None, dropout_p:float=0.0,
                                   is_causal:bool=False, enable_gqa:bool=False) -> Tensor:
    """
    Computes scaled dot-product attention.
    `self` is the query tensor, `key` is the key tensor, and `value` is the value tensor.

    - Described: https://paperswithcode.com/method/scaled
    - Paper: https://arxiv.org/abs/1706.03762v7

    ```python exec="true" source="above" session="tensor" result="python"
    q = Tensor.randn(2, 4, 8)
    k = Tensor.randn(2, 4, 8)
    v = Tensor.randn(2, 4, 8)
    print(q.scaled_dot_product_attention(k, v).numpy())
    ```
    """
    # NOTE: it also works when `key` and `value` have symbolic shape.
    assert all_int(self.shape), f"does not support symbolic shape {self.shape}"
    # GQA: https://docs.pytorch.org/docs/stable/generated/torch.nn.functional.scaled_dot_product_attention.html
    if enable_gqa:
      key = key.repeat_interleave(self.shape[-3] // key.shape[-3], dim=-3)
      value = value.repeat_interleave(self.shape[-3] // value.shape[-3], dim=-3)
    qk = self.matmul(key.transpose(-2,-1), dtype=least_upper_dtype(self.dtype, key.dtype, dtypes.float32)) / math.sqrt(self.shape[-1])
    # handle attention mask
    if is_causal:
      if attn_mask is not None: raise RuntimeError("cannot set attn_mask when is_causal=True")
      attn_mask = qk.ones_like(requires_grad=False, device=self.device, dtype=dtypes.bool).tril()
    if attn_mask is not None:
      if attn_mask.dtype == dtypes.bool: attn_mask = attn_mask.where(0, -float("inf"))
      qk = qk + attn_mask
    return qk.cast(self.dtype).softmax(-1).dropout(dropout_p) @ value

  def _do_reduction(self, reduction:ReductionStr="mean") -> Tensor:
    if reduction not in get_args(ReductionStr): raise ValueError(f"{reduction=} must be one of {get_args(ReductionStr)}")
    reductions: dict[str, Callable[[Tensor], Tensor]] = {"mean": Tensor.mean, "sum": Tensor.sum, "none": lambda x: x}
    return reductions[reduction](self)

  def binary_crossentropy(self, Y:Tensor, reduction:ReductionStr="mean") -> Tensor:
    """
    Computes the binary cross-entropy loss between `self` and `Y`.

    See: https://pytorch.org/docs/stable/generated/torch.nn.BCELoss.html

    ```python exec="true" source="above" session="tensor" result="python"
    t = Tensor([0.1, 0.9, 0.2])
    Y = Tensor([0, 1, 0])
    print(t.binary_crossentropy(Y).item())
    ```
    """
    return (-Y*self.log() - (1-Y)*(1-self).log())._do_reduction(reduction)

  def binary_crossentropy_logits(self, Y:Tensor, reduction:ReductionStr="mean", pos_weight:Tensor|None=None) -> Tensor:
    """
    Computes the binary cross-entropy loss between `self` and `Y` where `self` is logits.

    See: https://pytorch.org/docs/stable/generated/torch.nn.BCEWithLogitsLoss.html

    ```python exec="true" source="above" session="tensor" result="python"
    t = Tensor([-1, 2, -3])
    Y = Tensor([0, 1, 0])
    print(t.binary_crossentropy_logits(Y).item())
    ```
    """
    log_p, log_1_minus_p = self.logsigmoid(), (-self).logsigmoid()
    return (-((1 if pos_weight is None else pos_weight) * Y * log_p + (1-Y) * log_1_minus_p))._do_reduction(reduction)

  def sparse_categorical_crossentropy(self, Y:Tensor, ignore_index:int=-1, label_smoothing=0.0, reduction:ReductionStr="mean") -> Tensor:
    """
    Computes the sparse categorical cross-entropy loss between `self` and `Y`.

    NOTE: `self` is logits and `Y` is the target labels.
    NOTE: unlike PyTorch, this function expects the class axis to be -1

    See: https://pytorch.org/docs/stable/generated/torch.nn.CrossEntropyLoss.html

    ```python exec="true" source="above" session="tensor" result="python"
    t = Tensor([[-1, 2, -3], [1, -2, 3]])
    Y = Tensor([1, 2])
    print(t.sparse_categorical_crossentropy(Y).item())
    ```
    """
    assert 0.0 <= label_smoothing <= 1.0, "label_smoothing must be in [0.0, 1.0]"
    assert reduction in get_args(ReductionStr), f"reduction must be one of {get_args(ReductionStr)}"
    log_probs = self.log_softmax()
    loss_mask = (Y != ignore_index) if ignore_index != -1 else Y.ones_like(dtype=dtypes.bool)
    y = Y.to(self.device).unsqueeze(-1)._one_hot_along_dim(self.shape[-1], dim=-1) * loss_mask.unsqueeze(-1)
    smoothing = label_smoothing * (log_probs.mean(-1) * loss_mask)
    unreduced = ((1 - label_smoothing) * (log_probs * y).sum(-1) + smoothing)
    # NOTE: because of ignore_index, we can't use Tensor.mean (so can't use `_do_reduction` here)
    return -(unreduced.sum() / loss_mask.sum() if reduction == "mean" else (unreduced.sum() if reduction == "sum" else unreduced))

  def cross_entropy(self, Y:Tensor, reduction:ReductionStr="mean", label_smoothing:float=0.0) -> Tensor:
    """
    Computes the cross entropy loss between input logits and target.

    NOTE: `self` are logits and `Y` are the target labels or class probabilities.

    See: https://pytorch.org/docs/stable/generated/torch.nn.functional.cross_entropy.html

    ```python exec="true" source="above" session="tensor" result="python"
    t = Tensor([[-1, 2, -3], [1, -2, 3]])
    Y = Tensor([1, 2])
    print(t.cross_entropy(Y).item())
    ```
    ```python exec="true" source="above" session="tensor" result="python"
    t = Tensor([[-1, 2, -3], [1, -2, 3]])
    Y = Tensor([1, 2])
    print(t.cross_entropy(Y, reduction='none').numpy())
    ```
    """
    assert 0.0 <= label_smoothing <= 1.0, "label_smoothing must be in [0.0, 1.0]"
    classes_dim = 0 if self.ndim == 1 else 1
    if self.shape != Y.shape:
      if self.max(classes_dim).shape != Y.shape: raise RuntimeError(f"shape mismatch: {self.shape=}, {Y.shape=}")
      Y = Y.unsqueeze(classes_dim)._one_hot_along_dim(num_classes=self.shape[classes_dim], dim=classes_dim)
    Y = (1 - label_smoothing)*Y + label_smoothing / int(Y.shape[classes_dim])
    return -self.log_softmax(classes_dim).mul(Y).sum(classes_dim)._do_reduction(reduction)

  def nll_loss(self, Y:Tensor, weight:Tensor|None=None, ignore_index:int|None=None, reduction:ReductionStr="mean") -> Tensor:
    """
    Computes the negative log likelihood loss between log-probabilities and target labels.

    NOTE: `self` is log-probabilities and `Y` is the Y labels or class probabilities.

    See: https://pytorch.org/docs/stable/generated/torch.nn.functional.nll_loss.html

    ```python exec="true" source="above" session="tensor" result="python"
    t = Tensor([[-1, 2, -3], [1, -2, 3]])
    Y = Tensor([1, 2])
    print(t.log_softmax().nll_loss(Y).item())
    ```
    ```python exec="true" source="above" session="tensor" result="python"
    t = Tensor([[-1, 2, -3], [1, -2, 3]])
    Y = Tensor([1, 2])
    print(t.log_softmax().nll_loss(Y, reduction='none').numpy())
    ```
    """
    weight = Tensor.ones_like(Y, requires_grad=False) if weight is None else weight[Y]
    masked_weight = weight if ignore_index is None else weight * (Y != ignore_index)
    nll = -self.gather(1, Y.unsqueeze(1)).squeeze(1) * masked_weight
    return nll.sum() / masked_weight.sum() if reduction == "mean" else nll._do_reduction(reduction)

  def qr(self) -> tuple[Tensor, Tensor]:
    assert self.ndim > 1, f"expected two or more dimensions, got {self.ndim}"
    R = self.clone()
    b_shape, m, n = self.shape[0:self.ndim - 2], int(R.shape[-2]), int(R.shape[-1])
    Q = Tensor.eye(m, dtype = self.dtype).reshape((1,) * (len(self.shape) - 2) + 2 * (m,)).expand(b_shape + 2 * (m,)).contiguous()
    for i in range(int(min(m, n))):
      x = R[..., i:m, i]
      s = -x[..., 0].sign()
      u1 = x[..., 0] - s * x.square().sum(-1).sqrt()
      w = x.unsqueeze(-1) / u1.reshape(b_shape + 2 * (1,))
      w[..., 0, 0] = 1
      tau = (-s * u1 / x.square().sum(-1).sqrt()).reshape(b_shape + 2 * (1,)).expand(w.shape)
      R[..., i:m, :] = R[..., i:m, :] - (w * tau) @ (w.transpose(-2, -1) @ R[..., i:m, :])
      Q[..., :, i:m] = Q[..., :, i:m] - (Q[..., :, i:m] @ w) @ (tau.transpose(-2, -1) * w.transpose(-2, -1))
    return Q,R

  def svd(self, full_matrices = True) -> tuple[Tensor, Tensor, Tensor]:
    #partial implementation of https://www.netlib.org/lapack/lawnspdf/lawn169.pdf , pg 26
    assert self.ndim > 1, f"expected two or more dimensions, got {self.ndim}"
    b_shape, m, n = self.shape[:-2], int(self.shape[-2]), int(self.shape[-1])
    #preprocess the matrix
    Q, R = (Tensor.qr(self) if m >= n else Tensor.qr(self.transpose(-2, -1)))
    num, q_num = int(min(m, n)), int(max(m, n))
    U = R.shrink(tuple([(0, self.shape[i]) for i in range(self.ndim - 2)] + [(0, num), (0, num)])).contiguous()
    V = Tensor.eye(num, dtype = self.dtype).reshape((1,) * (self.ndim - 2) + (num, num)).expand(b_shape + 2 * (num,)).contiguous()
    #prepare round robin pairing
    permute, inverse_permute = Tensor.arange(0, num, dtype = dtypes.int), Tensor.zeros(num, dtype = dtypes.int).contiguous()
    permute[num//2:num] = permute[num//2:num].flip(0)
    inverse_permute[permute] = Tensor.arange(num, dtype = dtypes.int)
    def one_round_jacobi(U, V,permute,inverse_permute):
      #pair all the columns
      V_permuted, runoff_V = (V[..., permute].split(num - 1, -1)) if num % 2 == 1 else (V[..., permute], None)
      V_left, V_right = V_permuted.split(num//2, -1)
      U_permuted, runoff_U = (U[..., permute].split(num - 1, -1)) if num % 2 == 1 else (U[..., permute], None)
      U_left, U_right = U_permuted.split(num//2, -1)
      #compute the jacobi rotations for each pairing
      gamma = (U_left * U_right).sum(-2).reshape(b_shape + (1, num//2))
      alpha, beta = U_permuted.square().sum(-2).unsqueeze(-2).split(num//2, -1)
      tau = (beta - alpha) / (2 * gamma)
      t = tau.sign() / (tau.abs() + (1 + tau.square()).sqrt())
      c = 1 / (1 + t.square()).sqrt()
      s = c * t
      #apply the rotations
      U_left, U_right = c * U_left - s * U_right, s * U_left + c * U_right
      U = U_left.cat(U_right.cat(runoff_U, dim = -1) if num % 2 == 1 else U_right, dim = -1)[..., inverse_permute]
      V_left, V_right = c * V_left - s * V_right, s * V_left + c * V_right
      V = V_left.cat(V_right.cat(runoff_V, dim = -1) if num % 2 == 1 else V_right, dim = -1)[..., inverse_permute]
      #prepare the next round robin pairings
      if num % 2 == 1: permute = ((permute - 1) % num)
      else: permute = permute[0].reshape(1).cat(((permute[1:num] - 2) % (num - 1)) + 1)
      inverse_permute = inverse_permute.scatter(0,permute,Tensor.arange(num,dtype=dtypes.int32))
      return U, V, permute, inverse_permute
    max_iterations, iterations_per_round = 1, int((num) * math.log2(num) * 2 + 2)#sorta heuristic, most use num*log2(num)
    for _ in range(max_iterations * iterations_per_round): U, V, permute, inverse_permute = one_round_jacobi(U, V, permute, inverse_permute)
    #extract singular values and sort. construct U from Q
    S, indices = U.square().sum(-2).sqrt().sort(dim = -1, descending=True)
    new_indices = Tensor.arange(num).reshape((1,) * (self.ndim - 1) + (num,)).expand(b_shape + 2 * (num,)).contiguous()
    new_indices[..., :num] = indices.reshape(b_shape + (1,) + (U.shape[0],)).expand(b_shape + 2 * (num,))
    U,V = U.gather(-1, new_indices[...,0:num,0:num]) / S.unsqueeze(-2), V.gather(-1, new_indices[..., 0:num, 0:num])

    padded_u = Tensor.eye(q_num, dtype = U.dtype).reshape((1,) * (self.ndim - 2) + 2 * (q_num,)).expand(b_shape + 2 * (q_num,)).contiguous()
    padded_u[..., 0:num, 0:num] = U
    U = Q @ padded_u
    if not full_matrices: U, V = U[..., 0:num], V[..., 0:num]
    return (U, S, V.transpose(-2,-1)) if m >= n else (V, S, U.transpose(-2, -1))

  # ***** Tensor Properties *****

  @property
  def ndim(self) -> int:
    """
    Returns the number of dimensions in the tensor.

    ```python exec="true" source="above" session="tensor" result="python"
    t = Tensor([[1, 2], [3, 4]])
    print(t.ndim)
    ```
    """
    return len(self.shape)

  def numel(self) -> sint:
    """
    Returns the total number of elements in the tensor.

    ```python exec="true" source="above" session="tensor" result="python"
    t = Tensor([[[1, 2], [3, 4]], [[5, 6], [7, 8]]])
    print(t.numel())
    ```
    """
    return prod(self.shape)

  def element_size(self) -> int:
    """
    Returns the size in bytes of an individual element in the tensor.

    ```python exec="true" source="above" session="tensor" result="python"
    t = Tensor([5], dtype=dtypes.int16)
    print(t.element_size())
    ```
    """
    return self.dtype.itemsize

  def nbytes(self) -> int:
    """
    Returns the total number of bytes of all elements in the tensor.

    ```python exec="true" source="above" session="tensor" result="python"
    t = Tensor([8, 9], dtype=dtypes.float)
    print(t.nbytes())
    ```
    """
    return self.numel() * self.element_size()

  def is_floating_point(self) -> bool:
    """
    Returns `True` if the tensor contains floating point types, i.e. is one of `dtypes.float64`, `dtypes.float32`,
    `dtypes.float16`, `dtypes.bfloat16`.

    ```python exec="true" source="above" session="tensor" result="python"
    t = Tensor([8, 9], dtype=dtypes.float32)
    print(t.is_floating_point())
    ```
    """
    return dtypes.is_float(self.dtype)

  def size(self, dim:int|None=None) -> sint|tuple[sint, ...]:
    """
    Returns the size of the tensor. If `dim` is specified, return the length along dimension `dim`. Otherwise return the shape of the tensor.

    ```python exec="true" source="above" session="tensor" result="python"
    t = Tensor([[4, 5, 6], [7, 8, 9]])
    print(t.size())
    ```
    ```python exec="true" source="above" session="tensor" result="python"
    print(t.size(dim=1))
    ```
    """
    return self.shape if dim is None else self.shape[dim]

  # ***** cast ops *****

  def llvm_bf16_cast(self, dtype:DTypeLike) -> Tensor:
    # hack for devices that don't support bfloat16
    assert self.dtype == dtypes.bfloat16
    return self.to("LLVM").cast(dtype)

  def cast(self, dtype:DTypeLike) -> Tensor:
    """
    Casts `self` to the given `dtype`.

    ```python exec="true" source="above" session="tensor" result="python"
    t = Tensor([-1, 2.5, 3], dtype=dtypes.float)
    print(t.dtype, t.numpy())
    ```
    ```python exec="true" source="above" session="tensor" result="python"
    t = t.cast(dtypes.int32)
    print(t.dtype, t.numpy())
    ```
    ```python exec="true" source="above" session="tensor" result="python"
    t = t.cast(dtypes.uint8)
    print(t.dtype, t.numpy())
    ```
    """
    if (dt:=to_dtype(dtype)) in {dtypes.uint8, dtypes.uint16} and dtypes.is_float(self.dtype):
      # NOTE: values within the int32 range and outside the unsigned dtype range will cause values to wrap around
      return self._apply_uop(UOp.cast, dtype=dtypes.int32)._apply_uop(UOp.cast, dtype=dt)
    return self if self.dtype == dt else self._apply_uop(UOp.cast, dtype=dt)

  def bitcast(self, dtype:DTypeLike) -> Tensor:
    """
    Bitcasts `self` to the given `dtype` of the same itemsize.

    `self` must not require a gradient.

    ```python exec="true" source="above" session="tensor" result="python"
    t = Tensor([-1, 2, 3], dtype=dtypes.int32)
    print(t.dtype, t.numpy())
    ```
    ```python exec="true" source="above" session="tensor" result="python"
    t = t.bitcast(dtypes.uint32)
    print(t.dtype, t.numpy())
    ```
    """
    if self.requires_grad: raise RuntimeError("can't backprop through bitcast")
    dt = to_dtype(dtype)
    if (ns:=dt.itemsize) != (os:=self.dtype.itemsize) and (self.shape[-1]*os) % ns != 0: raise RuntimeError("unsupported size in bitcast")
    if (not isinstance(self.device, str) or not self.device.startswith("DISK")) and ns != os:
      new_uint, old_uint = to_dtype(f"uint{8*ns}"), to_dtype(f"uint{8*os}")
      tmp = self.bitcast(old_uint)
      if ns > os:
        tmp = tmp.reshape(self.shape[:-1] + (self.shape[-1]//(rate := ns//os), rate))
        nones = (None,) * (tmp.ndim - 1)
        return functools.reduce(Tensor.add, (tmp.shrink(nones + ((i, i+1),)).cast(new_uint)<<8*i*os for i in range(rate))).squeeze(-1).bitcast(dtype)
      return Tensor.stack(*(tmp>>8*i*ns for i in range(os//ns)), dim=-1).flatten(-2).cast(new_uint).bitcast(dtype)
    return self._apply_uop(UOp.bitcast, dtype=dt) if self.dtype != dt else self

  def float(self) -> Tensor:
    """
    Convenience method to cast `self` to a `float32` Tensor.

    ```python exec="true" source="above" session="tensor" result="python"
    t = Tensor([-1, 2, 3], dtype=dtypes.int32)
    print(t.dtype, t.numpy())
    ```
    ```python exec="true" source="above" session="tensor" result="python"
    t = t.float()
    print(t.dtype, t.numpy())
    ```
    """
    return self.cast(dtypes.float32)

  def half(self) -> Tensor:
    """
    Convenience method to cast `self` to a `float16` Tensor.

    ```python exec="true" source="above" session="tensor" result="python"
    t = Tensor([-1, 2, 3], dtype=dtypes.int32)
    print(t.dtype, t.numpy())
    ```
    ```python exec="true" source="above" session="tensor" result="python"
    t = t.half()
    print(t.dtype, t.numpy())
    ```
    """
    return self.cast(dtypes.float16)

  def int(self) -> Tensor:
    """
    Convenience method to cast `self` to a `int32` Tensor.

    ```python exec="true" source="above" session="tensor" result="python"
    t = Tensor([-1.5, -0.5, 0.0, 0.5, 1.5])
    print(t.dtype, t.numpy())
    ```
    ```python exec="true" source="above" session="tensor" result="python"
    t = t.int()
    print(t.dtype, t.numpy())
    ```
    """
    return self.cast(dtypes.int32)

  def bool(self) -> Tensor:
    """
    Convenience method to cast `self` to a `bool` Tensor.

    ```python exec="true" source="above" session="tensor" result="python"
    t = Tensor([-1, 0, 1])
    print(t.dtype, t.numpy())
    ```
    ```python exec="true" source="above" session="tensor" result="python"
    t = t.bool()
    print(t.dtype, t.numpy())
    ```
    """
    return self.cast(dtypes.bool)

  # *** image Tensor function replacements ***

  def image_dot(self, w:Tensor, dtype:DTypeLike|None=None) -> Tensor:
    # NOTE: we use a 1x1 conv2d to do the matmul. mxk @ kxn = (1,k,m,1).conv2d(n,k,1,1)
    x, dx, dw = self, self.ndim, w.ndim
    if not (dx > 0 and dw > 0): raise RuntimeError(f"both tensors need to be at least 1D, got {dx}D and {dw}D")
    if x.shape[-1] != w.shape[-min(w.ndim, 2)]: raise RuntimeError(f"cannot image_dot {x.shape} and {w.shape}")

    bs, groups, cin, cout = prod(self.shape[0:-2]), prod(w.shape[0:-2]), w.shape[-2], w.shape[-1]
    out_shape_t = self.shape[0:-2] + (cout,-1) if len(self.shape) > 1 else (cout, )

    # NOTE: with NHWC we can remove the transposes
    # bs x groups*cin x H x W
    cx = self.transpose(self.ndim-1, self.ndim-2).reshape((bs//groups, groups*cin, -1, 1))
    # groups*cout x cin x H, W
    cw = w.transpose(w.ndim-1, w.ndim-2).reshape((groups*cout, cin, 1, 1))
    return cx.image_conv2d(cw, groups=groups, dtype=dtype).reshape(out_shape_t).transpose(self.ndim-1, self.ndim-2)

  def image_conv2d(self, weight:Tensor, bias:Tensor|None=None, groups=1, stride=1, dilation=1, padding=0, dtype=None) -> Tensor:
    base_image_type = dtypes.imageh if getenv("FLOAT16", 0) else dtypes.imagef

    (bs,_,iy,ix), (cout,cin,H,W) = self.shape, weight.shape
    x, w = self, weight.reshape(groups, (rcout := cout//groups), cin, H, W)

    # hack for non multiples of 4 on cin
    if cin % 4 != 0 and not (cin == 1 and groups%4 == 0):
      x = x.reshape(bs, groups, cin, iy, ix)   # do this always?
      added_input_channels = 4 - (cin % 4)
      w = w.pad(tuple((0, added_input_channels) if i == 2 else None for i in range(w.ndim)))
      x = x.pad(tuple((0, added_input_channels) if i == 2 else None for i in range(x.ndim)))
      cin = cin + added_input_channels
      x = x.reshape(bs, groups*cin, iy, ix)

    # hack for non multiples of 4 on rcout
    added_output_channels = 0
    if rcout % 4 != 0 and not (rcout == 1 and groups%4 == 0):
      added_output_channels = 4 - (rcout % 4)
      rcout += added_output_channels
      cout = groups * rcout
      w = w.pad(tuple((0, added_output_channels) if i == 1 else None for i in range(w.ndim)))

    # packed (note: flipping bs and iy would make the auto-padding work)
    x = x.permute(0,2,3,1)
    cin_last = iy == 1 and ix == 1
    if cin == 1: w = w.reshape(cout//4,4,H,W).permute(0,2,3,1)
    elif cin_last: w = w.reshape(cout//4,4,cin//4,4,H,W).permute(0,4,2,5,1,3)
    else: w = w.reshape(cout//4,4,cin//4,4,H,W).permute(0,4,2,5,3,1)

    # contiguous creates the image, and early realize static weights (TODO: test for the static weight)
    if IMAGE >= 2: x,w = x.cast(base_image_type((bs*iy, ix*groups*cin//4, 4))), w.cast(base_image_type((cout//4, H*W*cin, 4)))
    x, w = x.contiguous(), w.contiguous()

    # expand out
    rcin_hi, rcin_lo = cin//4 if cin >= 4 else 1, 4 if cin >= 4 else 1
    cout_expand = [groups//4 if cin == 1 else groups, 4 if cin == 1 else 1, rcout//4 if rcout >= 4 else 1, 4 if rcout >= 4 else 1]
    x = x.reshape(bs, iy, ix, groups, rcin_hi, rcin_lo)
    if cin_last: w = w.reshape(cout//4, H, rcin_hi, W, 4, rcin_lo)
    else: w = w.reshape(cout//4, H, rcin_hi, W, rcin_lo, 4).permute(0,1,2,3,5,4)

    # prepare input
    x = x.permute(0,3,4,5,1,2).pad(self._resolve_pool_pads(padding,2))._pool((H,W), stride, dilation)# -> (bs, groups, rcin_hi, rcin_lo, oy, ox, H, W)
    x = x.permute(0,4,5,1,2,3,6,7).reshape(bs, (oy := x.shape[4]), (ox := x.shape[5]), *cout_expand[0:2], 1, 1, rcin_hi, rcin_lo, H, W)

    # prepare weights
    w = w.permute(0,4,2,5,1,3).reshape((1, 1, 1, *cout_expand, rcin_hi, rcin_lo, H, W))

    # the conv!
    ret = (x*w).cast(base_image_type((bs*oy, ox*cout//4, 4)) if IMAGE >= 2 else dtypes.float32).sum((-4, -3, -2, -1), dtype=dtype)

    # undo hack for non multiples of 4 on C.rcout
    if added_output_channels != 0:
      ret = ret.reshape(bs, oy, ox, groups, rcout)[:, :, :, :, :-added_output_channels]
      cout = groups * (rcout - added_output_channels)

    # NCHW output
    ret = ret.reshape(bs, oy, ox, cout).permute(0,3,1,2)
    return ret if bias is None else ret.add(bias.reshape(1, -1, 1, 1))

P = ParamSpec("P")
T = TypeVar("T")
def _metadata_wrapper(fn: Callable[P, T]) -> Callable[P, T]:
  def _wrapper(*args: P.args, **kwargs: P.kwargs) -> T:
    if _METADATA.get() is not None: return fn(*args, **kwargs)

    if TRACEMETA >= 2:
      caller_frame = sys._getframe(frame := 1)
      caller_module = caller_frame.f_globals.get("__name__", None)
      caller_func = caller_frame.f_code.co_name
      if caller_module is None: return fn(*args, **kwargs)

      # if its called from nn we want to step up frames until we are out of nn
      while caller_module.startswith("tinygrad.nn") and "optim" not in caller_module:
        caller_frame = sys._getframe(frame := frame + 1)
        caller_module = caller_frame.f_globals.get("__name__", None)
        if caller_module is None: return fn(*args, **kwargs)

      # if its called from a lambda in tinygrad we want to look two more frames up
      if caller_module.startswith("tinygrad") and caller_func == "<lambda>": caller_frame = sys._getframe(frame := frame + 2)
      caller_module = caller_frame.f_globals.get("__name__", None)
      if caller_module is None: return fn(*args, **kwargs)
      caller_func = caller_frame.f_code.co_name
      caller_lineno = caller_frame.f_lineno

      caller = f"{caller_module}:{caller_lineno}::{caller_func}"
    else: caller = ""

    token = _METADATA.set(Metadata(name=fn.__name__, caller=caller))
    ret = fn(*args, **kwargs)
    _METADATA.reset(token)
    return ret
  return _wrapper

if TRACEMETA >= 1:
  for name, fn in inspect.getmembers(Tensor, inspect.isfunction):
    if name in ["__class__", "__init__", "__new__", "__repr__", "backward", "sequential", "gradient"]: continue
    setattr(Tensor, name, functools.wraps(fn)(_metadata_wrapper(fn)))<|MERGE_RESOLUTION|>--- conflicted
+++ resolved
@@ -1990,11 +1990,7 @@
     rate, dsbyte = {"sha3_224": (144, 6), "sha3_256": (136, 6), "shake_128": (168, 31)}[cfg] if isinstance(cfg, str) else cfg
     data, data_pad = self.bitcast(dtypes.uint8).reshape(prod(self.shape[:-1]), self.shape[-1]), rate - (self.shape[-1] * self.dtype.itemsize % rate)
     # pad batches then pad blocks
-<<<<<<< HEAD
-    data = data.pad((None, (0, data_pad))).reshape(data.shape[0], -1, rate).pad((None, None, (0, 200 - rate)))
-=======
     data = data.pad((None, (0, data_pad))).reshape(bs := data.shape[0], -1, rate).pad((None, None, (0, 200 - rate)))
->>>>>>> c78b1cba
 
     # create pad mask
     lbe = (blen := prod(data.shape[1:])) + rate - data_pad - 200
@@ -2004,26 +2000,9 @@
 
     data = (data.flatten(1) ^ pad_mask).reshape(*data.shape[:2], 200).bitcast(dtypes.uint64)
 
-<<<<<<< HEAD
-    state = Tensor.zeros(data.shape[0], 25, device=self.device, dtype=dtypes.uint64)
+    state = Tensor.zeros(bs, 25, device=self.device, dtype=dtypes.uint64)
     for k in range(int(data.shape[1])):
       state = state ^ data.shrink((None, (k, k+1), None)).squeeze(1)
-      for i in range(24): # f1600
-        # θ step
-        p = state.reshape(data.shape[0], 5, 5).transpose(2, 1)
-        t1 = (p[:,:,0] ^ p[:,:,1] ^ p[:,:,2] ^ p[:,:,3] ^ p[:,:,4]).roll(-1, 1) # xor reduce
-        state = state ^ (t1.roll(2, 1).bitwise_xor((t1 << 1) | (t1 >> 63)).unsqueeze(2).expand(data.shape[0], 5, 5).transpose(2, 1).flatten(1))
-        # ρ and π steps
-        state = state[:, reorder_indexes]
-        state = (state * rot_offsets_v0).bitwise_or(state // rot_offsets_v1).reshape(data.shape[0], 5, 5)
-        # χ and ι step
-        state = state.bitwise_xor(~state.roll(-1, 2) & state.roll(-2, 2))
-        state = state.flatten(1) ^ rnd_const_masks[i].unsqueeze(0).expand(data.shape[0], 25)
-    return state.bitcast(dtypes.uint8)[:, :(obytes:=(200 - rate) // 2)].reshape(*self.shape[:-1], obytes)
-=======
-    state = Tensor.zeros(bs, 25, device=self.device, dtype=dtypes.uint64)
-    for k in range(int(data.shape[1])):
-      state = state.bitwise_xor(data[:,k].reshape(bs, 25))
       for i in range(24): # f1600
         # θ step
         p = state.reshape(bs, 5, 5).transpose(2, 1)
@@ -2036,7 +2015,6 @@
         state = state.bitwise_xor(~state.roll(shifts=-1, dims=2) & state.roll(shifts=-2, dims=2))
         state = state.flatten(1) ^ rnd_const_masks[i]
     return state.bitcast(dtypes.uint8)[:,:(200 - rate) // 2].reshape(*self.shape[:-1], -1)
->>>>>>> c78b1cba
 
   def _softmax(self, axis, dtype:DTypeLike|None=None) -> tuple[Tensor, Tensor, Tensor]:
     m = self - self.max(axis=axis, keepdim=True).detach()
