# inspired by https://github.com/karpathy/micrograd/blob/master/micrograd/engine.py
from __future__ import annotations
import time, math
from typing import List, Tuple, Callable, Optional, ClassVar, Type, Union, Sequence, Iterable, Set, DefaultDict, cast
from collections import defaultdict
from functools import partialmethod, reduce
from itertools import accumulate
import numpy as np

from tinygrad.helpers import DType, dtypes, ImageDType
from tinygrad.helpers import argfix, make_pair, getenv, IMAGE, DEBUG, flatten, prod, all_int, round_up, merge_dicts, fully_flatten
from tinygrad.lazy import LazyBuffer
from tinygrad.ops import LoadOps
from tinygrad.device import Buffer, Device
from tinygrad.shape.symbolic import sint
from tinygrad.realize import run_schedule

# **** start with two base classes, Tensor and Function ****

class Function:
  def __init__(self, device:str, *tensors:Tensor):
    self.device = device
    self.needs_input_grad = [t.requires_grad for t in tensors]
    self.requires_grad = True if any(self.needs_input_grad) else None if None in self.needs_input_grad else False
    if self.requires_grad: self.parents = tensors

  def forward(self, *args, **kwargs): raise NotImplementedError(f"forward not implemented for {type(self)}")
  def backward(self, *args, **kwargs): raise RuntimeError(f"backward not implemented for {type(self)}")

  @classmethod
  def apply(fxn:Type[Function], *x:Tensor, **kwargs) -> Tensor:
    ctx = fxn(x[0].device, *x)
    ret = Tensor(ctx.forward(*[t.lazydata for t in x], **kwargs), device=ctx.device, requires_grad=ctx.requires_grad)
    if ctx.requires_grad and not Tensor.no_grad: ret._ctx = ctx    # used by autograd engine
    return ret

import tinygrad.mlops as mlops

class Tensor:
  __slots__ = "lazydata", "requires_grad", "grad", "_ctx"
  __deletable__ = ('_ctx',)
  training: ClassVar[bool] = False
  class train:
    def __init__(self, val=True): self.val = val
    def __enter__(self): self.prev, Tensor.training = Tensor.training, self.val
    def __exit__(self, exc_type, exc_value, traceback): Tensor.training = self.prev

  no_grad: ClassVar[bool] = False
  def __init__(self, data:Union[None, bool, int, float, List, Tuple, LazyBuffer, np.ndarray, bytes],
               device:Optional[str]=None, dtype:Optional[DType]=None, requires_grad:Optional[bool]=None):
    assert dtype is None or isinstance(dtype, DType), f"invalid dtype {dtype}"
    device = Device.canonicalize(device)
    # tensors have gradients, buffers do not
    self.grad: Optional[Tensor] = None

    # NOTE: this can be in three states. False and None: no gradient, True: gradient
    # None (the default) will be updated to True if it's put in an optimizer
    self.requires_grad: Optional[bool] = requires_grad

    # internal variables used for autograd graph construction
    self._ctx: Optional[Function] = None
    if isinstance(data, LazyBuffer): assert dtype is None or dtype == data.dtype, "dtype doesn't match, and casting isn't supported"
    elif isinstance(data, (bool, int, float)): data = LazyBuffer.loadop(LoadOps.CONST, tuple(), dtype or dtypes.from_py(data), device, data)
    elif isinstance(data, bytes): data = LazyBuffer.fromCPU(np.frombuffer(data, np.uint8))
    elif data is None: data = LazyBuffer.fromCPU(np.array([], dtype=(dtype or dtypes.default_float).np))
    elif isinstance(data, list):
      if (d := fully_flatten(data)) and all(isinstance(s, bool) for s in d): dtype = dtype or dtypes.bool
      elif d and all_int(d): dtype = dtype or dtypes.default_int
      else: dtype = dtype or dtypes.default_float
      # NOTE: cast at the end for the dtypes that do not have a numpy dtype
      data = LazyBuffer.fromCPU(np.array(data, dtype.np)).cast(dtype)
    elif isinstance(data, np.ndarray):
      if data.shape == (): data = LazyBuffer.loadop(LoadOps.CONST, tuple(), dtype or dtypes.from_np(data.dtype), device, data.item())
      else: data = LazyBuffer.fromCPU(data.astype(dtype.np) if dtype is not None and dtype.np is not None else data)

    # data is a LazyBuffer, but it might be on the wrong device
    if not isinstance(data, LazyBuffer): raise RuntimeError(f"can't create Tensor from {data!r} with type {type(data)}")
    self.lazydata = data if data.device == device else data.copy_to_device(device)

  def __repr__(self):
    return f"<Tensor {self.lazydata!r} on {self.device} with grad {(self.grad.lazydata if self.grad else None)!r}>"

  # Python has a non moving GC, so this should be okay
  def __hash__(self): return id(self)

  @property
  def device(self) -> str: return self.lazydata.device

  @property
  def shape(self) -> Tuple[sint, ...]: return self.lazydata.shape

  @property
  def dtype(self) -> DType: return self.lazydata.dtype

  # ***** data handlers ****

  @staticmethod
  def corealize(lst:Iterable[Tensor]):
    seen:Set[LazyBuffer] = set()
    sched = []
    for t in lst: sched += t.lazydata.schedule(seen)
    run_schedule(sched)

  def realize(self) -> Tensor:
    run_schedule(self.lazydata.schedule())
    return self

  def assign(self, x) -> Tensor:
    # TODO: this is a hack for writing to DISK. remove with working assign
    if self.device.startswith("DISK"):
      if x.__class__ is not Tensor: x = Tensor(x, device="CPU", dtype=self.dtype)
      self.contiguous().realize().lazydata.realized.copyin(x.numpy().data)
      return self
    if x.__class__ is not Tensor: x = Tensor(x, device=self.device, dtype=self.dtype)
    # NOTE: we allow cross device assign
    assert self.shape == x.shape, f"assign shape mismatch {self.shape} != {x.shape}"
    assert not x.requires_grad  # self requires_grad is okay?
    if DEBUG >= 4: print(f"assign {self.lazydata} <- {x.lazydata}")
    if self.dtype == x.dtype and self.lazydata.realized is not None and not getenv("DISALLOW_ASSIGN"): x.lazydata.output_buffer = self.lazydata.realized  # noqa: E501
    self.lazydata = x.lazydata
    return self
  def detach(self) -> Tensor: return Tensor(self.lazydata, device=self.device, requires_grad=False)

  # TODO: these are good places to start removing numpy
  def item(self) -> Union[float, int]:
    assert self.numel() == 1, "must have one element for item"
    return self.realize().lazydata.realized.toCPU().item()
  def data(self) -> memoryview: return self.numpy().data

  # TODO: this should import numpy and use .data() to construct the array
  def numpy(self) -> np.ndarray:
    assert all_int(self.shape), f"no numpy if shape is symbolic, {self.shape=}"
    assert self.dtype.np is not None, f"no numpy dtype for {self.dtype}"
    if 0 in self.shape: return np.zeros(self.shape, dtype=self.dtype.np)
    return self.detach().cast(dtypes.from_np(self.dtype.np)).contiguous().to('CPU').realize().lazydata.realized.toCPU().astype(self.dtype.np, copy=True).reshape(self.shape)  # noqa: E501

  def to(self, device:Optional[str]) -> Tensor:
    if device is None or device == self.device: return self
    ret = Tensor(self.lazydata, device)
    if self.grad: ret.grad = self.grad.to(device)
    return ret

  def to_(self, device:Optional[str]):
    if device is None or device == self.device: return
    if self.grad: self.grad = self.grad.to_(device)
    _ret = Tensor(self.lazydata, device)
    self.lazydata = _ret.lazydata

  # ***** creation llop entrypoint *****

  @staticmethod
  def _loadop(op, shape, device:Optional[str]=None, dtype:Optional[DType]=None, arg=None, **kwargs):
    return Tensor(LazyBuffer.loadop(op, shape, dtype or dtypes.default_float, Device.canonicalize(device), arg), dtype=dtype, device=device, **kwargs)

  @staticmethod
  def empty(*shape, **kwargs): return Tensor._loadop(LoadOps.EMPTY, argfix(*shape), **kwargs)

  _seed: int = int(time.time())
  _rng_counter: Optional[Tensor] = None
  @staticmethod
  def manual_seed(seed=0): Tensor._seed, Tensor._rng_counter = seed, Tensor([0], dtype=dtypes.uint32, requires_grad=False)

  @staticmethod
<<<<<<< HEAD
  def rand(*shape, device:Optional[str]=None, dtype:Optional[DType]=None, **kwargs):
    if Tensor._rng_counter is None: Tensor._rng_counter = Tensor([0], dtype=dtypes.uint32, requires_grad=False)
    if Device.canonicalize(device) == "TORCH":
      return Tensor._loadop(LoadOps.CUSTOM, argfix(*shape), arg=custom_random, device=device, dtype=dtype, **kwargs)
    if (num := prod((shape:=argfix(*shape)))) == 0: return Tensor.zeros(shape, device=device, dtype=dtype, **kwargs)
    counts = (Tensor.arange(num, device=device, dtype=dtypes.uint32, requires_grad=False)+Tensor._rng_counter.to(device)).realize().pad(((0,num%2),))
    Tensor._rng_counter.assign(Tensor._rng_counter + num).realize()

    rotations = [[13, 15, 26, 6], [17, 29, 16, 24]]
    ks = [0x0, Tensor._seed ^ 0x0 ^ 0x1BD11BDA, Tensor._seed]

    x = [(c := counts.chunk(2))[0] + ks[-1], c[1] + ks[0]]
    for i in range(5):
      for r in rotations[i % 2]: x[0], x[1] = (x0 := x[0] + x[1]), x0 ^ ((x[1] * (2 ** r)) + (x[1] / (2 ** (32 - r))))
      x = [(x[0] + ks[i % 3]).realize(), (x[1] + ks[(i + 1) % 3] + i + 1).realize()]
    out = (x[0].cat(x[1])[:num].cast(dtypes.float32).realize() / (2 ** 32 - 1)).reshape(shape).cast(dtypes.default_float if dtype is None else dtype)
    out.requires_grad = kwargs.get("requires_grad")
    return out
=======
  def rand(*shape, **kwargs): return Tensor._loadop(LoadOps.CUSTOM, argfix(*shape), arg=custom_random, **kwargs)
>>>>>>> e13b4964

  # ***** creation helper functions *****

  @staticmethod
  def full(shape:Tuple[sint, ...], fill_value: Union[bool, int, float], **kwargs):
    return Tensor(fill_value, **kwargs).reshape((1, )*len(new_shape := argfix(shape))).expand(new_shape)

  @staticmethod
  def zeros(*shape, **kwargs): return Tensor.full(argfix(*shape), 0.0, **kwargs)

  @staticmethod
  def ones(*shape, **kwargs): return Tensor.full(argfix(*shape), 1.0, **kwargs)

  @staticmethod
  def arange(start, stop=None, step=1, **kwargs):
    if stop is None: stop, start = start, 0
    dtype = kwargs.pop("dtype", dtypes.default_float if any(isinstance(x, float) for x in (start, stop, step)) else dtypes.default_int)
    length = math.ceil((stop-start)/step) if step != 1 else (stop-start)
    if isinstance(length, float): length = int(length)
    return Tensor.full((length,), step, dtype=dtype, **kwargs).cumsum() + (start - step)

  @staticmethod
  def eye(dim:int, **kwargs):
    return Tensor.ones((dim,1),**kwargs).pad((None,(0,dim))).reshape(dim*(dim+1)).shrink(((0,dim*dim),)).reshape(dim, dim)

  def full_like(self, fill_value: Union[bool, int, float], **kwargs):
    return Tensor.full(self.shape, fill_value, dtype=kwargs.pop("dtype", self.dtype), device=kwargs.pop("device", self.device), **kwargs)
  def zeros_like(self, **kwargs): return self.full_like(0, **kwargs)
  def ones_like(self, **kwargs): return self.full_like(1, **kwargs)

  # ***** rng hlops *****

  @staticmethod
  def randn(*shape, dtype:Optional[DType]=None, **kwargs) -> Tensor:
    # https://en.wikipedia.org/wiki/Box%E2%80%93Muller_transform
    src = Tensor.rand(2, *shape, **kwargs)
    return src[0].mul(2*math.pi).cos().mul((1 - src[1]).log().mul(-2).sqrt()).cast(dtype or dtypes.default_float)

  @staticmethod
  def randint(*shape, low=0, high=10, **kwargs) -> Tensor: return Tensor.uniform(shape, low=low, high=high, dtype=dtypes.int32)

  @staticmethod
  def normal(*shape, mean=0.0, std=1.0, **kwargs) -> Tensor: return (std * Tensor.randn(*shape, **kwargs)) + mean

  @staticmethod
  def uniform(*shape, low=0.0, high=1.0, **kwargs) -> Tensor:
    dtype = kwargs.pop("dtype", dtypes.default_float)
    return ((high-low) * Tensor.rand(*shape, **kwargs)).cast(dtype) + low

  @staticmethod
  def scaled_uniform(*shape, **kwargs) -> Tensor: return Tensor.uniform(*shape, low=-1.0, high=1.0, **kwargs).mul(prod(shape)**-0.5)

  # https://www.tensorflow.org/api_docs/python/tf/keras/initializers/GlorotUniform
  @staticmethod
  def glorot_uniform(*shape, **kwargs) -> Tensor: return Tensor.uniform(*shape, low=-1.0, high=1.0, **kwargs).mul((6/(shape[0]+prod(shape[1:])))**0.5)

  # https://pytorch.org/docs/stable/_modules/torch/nn/init.html#kaiming_uniform_
  @staticmethod
  def kaiming_uniform(*shape, a:float = 0.01, **kwargs) -> Tensor:
    bound = math.sqrt(3.0) * math.sqrt(2.0 / (1 + a ** 2)) / math.sqrt(prod(shape[1:]))
    return Tensor.uniform(*shape, low=-bound, high=bound, **kwargs)

  # https://pytorch.org/docs/stable/_modules/torch/nn/init.html#kaiming_normal_
  @staticmethod
  def kaiming_normal(*shape, a:float = 0.01, **kwargs) -> Tensor:
    std = math.sqrt(2.0 / (1 + a ** 2)) / math.sqrt(prod(shape[1:]))
    return Tensor.normal(*shape, mean=0.0, std=std, **kwargs)

  def multinomial(self:Tensor, num_samples:int = 1, replacement:bool = False) -> Tensor:
    assert 1 <= self.ndim <= 2 and num_samples > 0, f"{self.ndim=} must be 1 or 2 dim, {num_samples=} must be positive"
    assert replacement or num_samples == 1, "no replacement only supports num_samples = 1"
    weight = self.unsqueeze(0) if self.ndim == 1 else self
    cdf = (cw := weight.cumsum(1)) / cw[:, -1].unsqueeze(1)
    unif_samples = Tensor.rand(num_samples, cdf.shape[0], 1)
    indices = (unif_samples.expand((-1, -1, cdf.shape[1])) >= cdf).sum(2).permute((1, 0))
    return (indices.squeeze(0) if self.ndim == 1 else indices).cast(dtypes.int32)

  # ***** toposort and backward pass *****

  def deepwalk(self):
    def _deepwalk(node, visited, nodes):
      visited.add(node)
      if getattr(node, "_ctx", None):
        for i in node._ctx.parents:
          if i not in visited: _deepwalk(i, visited, nodes)
        nodes.append(node)
      return nodes
    return _deepwalk(self, set(), [])

  def backward(self) -> Tensor:
    assert self.shape == tuple(), f"backward can only be called for scalar tensors, but it has shape {self.shape})"

    # fill in the first grad with one. don't use Tensor.ones because we don't need contiguous
    # this is "implicit gradient creation"
    self.grad = Tensor(1, device=self.device, requires_grad=False)

    for t0 in reversed(self.deepwalk()):
      assert (t0.grad is not None)
      grads = t0._ctx.backward(t0.grad.lazydata)
      grads = [Tensor(g, device=self.device, requires_grad=False) if g is not None else None
        for g in ([grads] if len(t0._ctx.parents) == 1 else grads)]
      for t, g in zip(t0._ctx.parents, grads):
        if g is not None and t.requires_grad:
          assert g.shape == t.shape, f"grad shape must match tensor shape, {g.shape!r} != {t.shape!r}"
          t.grad = g if t.grad is None else (t.grad + g)
      del t0._ctx
    return self

  # ***** movement mlops *****

  def reshape(self, shape, *args) -> Tensor:
    new_shape = argfix(shape, *args)
    return mlops.Reshape.apply(self, shape=tuple([-prod(self.shape) // prod(new_shape) if s == -1 else (s if s is not None else self.shape[i]) for i,s in enumerate(new_shape)]))  # noqa: E501
  def expand(self, shape, *args) -> Tensor:
    if shape == self.shape: return self
    return mlops.Expand.apply(self, shape=tuple([x if x != -1 else s for s,x in zip(self.shape, argfix(shape, *args))]))
  def permute(self, order, *args) -> Tensor: return mlops.Permute.apply(self, order=argfix(order, *args))
  def flip(self, axis, *args) -> Tensor: return mlops.Flip.apply(self, axis=[x if x >= 0 else x+len(self.shape) for x in argfix(axis, *args)])
  def shrink(self, arg:Tuple[Optional[Tuple[sint, sint]], ...]) -> Tensor:
    if not any(x is not None and x != (0,s) for x,s in zip(arg, self.shape)): return self
    return mlops.Shrink.apply(self, arg=tuple(x if x is not None else (0,s) for x,s in zip(arg, self.shape)))
  def pad(self, arg:Tuple[Optional[Tuple[sint, sint]], ...], value:float=0.0) -> Tensor:
    if all(x is None or x == (0,0) for x in arg): return self
    ret = mlops.Pad.apply(self, arg=(narg:=tuple(x if x is not None else (0,0) for x in arg)))
    return ret if 0 == value else ret + mlops.Pad.apply(Tensor.ones_like(self), arg=narg).where(0, value)

  # ***** movement hlops *****

  # - Negative indices are taken relative to the end of the sequence, so X[-2] returns the 2nd-to-last element
  # - A slice i:j returns the elements with indices in [i, j)
  #    - If omitted, i and j will default to 0 and N, respectively, where N is the length of the sequence
  #    - Negative values for i and j are taken relative to the end of the sequence
  #    - Both i and j will be clamped to the range (-N, N], where N in the length of the sequence
  # - Indexing with None on a given axis will add a new dimension of size one before that axis
  # - Empty slices are not allowed (tensors with 0s in shape have to be supported first, for all backends).
  # - For a slice [i:j:k] finding the correct indices is delegated to slice.indices(len).
  # - Strides > 1 and < 0 are now allowed!:
  #    - This works by applying Shrink -> [[Flip -> ] Pad -> Reshape -> Shrink] -> Reshape (ops in brackets are optional)
  #    - Idea of stride < 0 support:
  #        - Do the slice first, flip the axes were slice.step is negative, do slice.step -> -slice.step. Go to steps below.
  #    - Idea of stride `s` > 1 support (Pad -> Reshape -> Shrink):
  #        - Instead of doing [::s] on axis [dim_sz], do [:, 0] on axes [dim_sz_padded // s, s].
  #        - So pad dim_sz with as many zeros as needed (dim_sz -> dim_sz_padded) so that reshape to [dim_sz_padded // s, s]
  #          is possible.
  #        - Apply Shrink to do the slice [:, 0] on axes of shapes [dim_sz_padded // s, s].
  # - Fancy indexing and combined indexing is supported
  #    - Combined indexing works by letting regular slicing finish first -> computing the resulting dims w.r.t to Tensors passed in -> fancy indexing
  #    - Any Tensors passed in __getitem__ will perform (CMPEQ with arange -> MUL with self -> SUM_REDUCE) iteratively
  #        - The first iteration will expand the dim of self while consecutive iterations will reduce the dim
  #    - There's a special case where a permute is needed at the end:
  #        - if first Tensor passed in (expand dims) is not at dim 0
  #        - and following Tensors does not follow consecutively to the end of fancy indexing's dims
  # TODO: boolean indices
  # TODO: figure out the exact acceptable types for indices, especially for internal list/tuple types
  # TODO: update docs
  def __getitem__(self, indices: Union[int, slice, Tensor, None, List, Tuple]) -> Tensor: # no ellipsis type...
    # 1. indices normalization and validation
    # treat internal tuples and lists as Tensors and standardize indices to list type
    if isinstance(indices, (tuple, list)):
      # special case <indices: List[int]>, a lil ugly
      if isinstance(indices, list) and all_int(indices): indices = [Tensor(indices, requires_grad=False, device=self.device)]
      else: indices = [Tensor(list(i), requires_grad=False, device=self.device) if isinstance(i, (tuple, list)) else i for i in indices]
    else: indices = [indices]

    # filter ellipsis and fill with slice(None) or fill rest of indices with slice(None)
    ellipsis_idx = [dim for dim, i in enumerate(indices) if i is Ellipsis]
    fill_idx = ellipsis_idx[0] if ellipsis_idx else len(indices)
    num_slices = len(indices) - len(ellipsis_idx) - sum(1 for i in indices if i is None)
    indices[fill_idx:fill_idx+1] = [slice(None)] * (len(self.shape) - num_slices)

    # use Dict[type, List[dimension]] to track elements in indices
    type_dim: DefaultDict[Union[type, None], List[int]] = defaultdict(list)

    # record None for dimension injection later and filter None and record rest of indices
    type_dim[None] = [dim for dim, i in enumerate(indices) if i is None]
    indices_filtered = [v for v in indices if v is not None]
    for dim,i in enumerate(indices_filtered): type_dim[type(i)].append(dim)

    # validation! raise Errors
    if slice in type_dim and self.ndim == 0: raise IndexError("slice cannot be applied to a 0-dim tensor.")
    if len(ellipsis_idx) > 1: raise IndexError("an index can only have a single ellipsis ('...')")
    if float in type_dim: raise IndexError("float type is not valid index")
    if any(isinstance(i, slice) and i.step == 0 for i in indices): raise ValueError('slice step cannot be 0')
    if num_slices > len(self.shape): raise IndexError(f"too many indices for tensor of dimension {len(self.shape)}")

    # 2. basic indexing (no copy)
    # currently indices_filtered: Tuple[Union[slice, int, Tensor], ...]
    # turn indices in indices_filtered to Tuple[shrink_arg, strides]
    for dim in type_dim[int]:
      if (index := indices_filtered[dim]) >= (size := self.shape[dim]) or index < -size:
        raise IndexError(f"{index=} is out of bounds for dimension {dim} with {size=}")
      indices_filtered[dim] = ((index, index+1), 1) if index >= 0 else ((size+index, size+index+1), 1)
    for dim in type_dim[slice]:
      s, e, st = indices_filtered[dim].indices(self.shape[dim])
      indices_filtered[dim] = ((0, 0) if (st > 0 and e < s) or (st <= 0 and e > s) else (s, e) if st > 0 else (e+1, s+1), st)
    for dim in type_dim[Tensor]: indices_filtered[dim] = ((0, self.shape[dim]), 1)

    new_slice, strides = ((),()) if not indices_filtered else zip(*indices_filtered)
    ret = self.shrink(new_slice).flip(axis=[i for i, s in enumerate(strides) if s < 0])
    # add strides by pad -> reshape -> shrink
    if any(abs(s) != 1 for s in strides):
      strides = tuple(abs(s) for s in strides)
      ret = ret.pad(tuple((0, round_up(sh, s) - sh) for s, sh in zip(strides, ret.shape)))
      ret = ret.reshape(flatten([sh // s, s] for s, sh in zip(strides, ret.shape)))
      ret = ret.shrink(tuple(flatten(((0, sh), (0, 1)) for sh in ret.shape[::2]))).reshape(ret.shape[::2])

    # inject 1 for dim where it's None and collapse dim for int
    new_shape = list(ret.shape)
    for dim in type_dim[None]: new_shape.insert(dim, 1)
    for dim in (dims_collapsed := [dim + sum(1 for d in type_dim[None] if dim >= d) for dim in reversed(type_dim[int])]): new_shape.pop(dim)
    assert all_int(new_shape), f"does not support symbolic shape {new_shape}"

    ret = ret.reshape(tuple(new_shape))

    # 3. advanced indexing (copy)
    if type_dim[Tensor]:

      # extract tensors and tensor dimensions
      idx, tdim = [], []
      for tensor_dim in type_dim[Tensor]:
        dims_collapsed_, dims_injected = sum(1 for d in dims_collapsed if tensor_dim >= d), sum(1 for d in type_dim[None] if tensor_dim >= d)
        tdim.append(td := tensor_dim - dims_collapsed_ + dims_injected)
        # normalize the negative tensor indices
        idx.append(((t := indices[tensor_dim + dims_injected]) < 0).where(ret.shape[td], 0) + t)
        # TODO uint8 and bool tensor indexing
        if not (dtypes.is_int(t.dtype) or t.dtype == dtypes.bool): raise IndexError("tensors used as indices must be int or bool tensors")

      # compute sum_dim, arange, and idx
      max_dim = max(i.ndim for i in idx)
      sum_dim = [d if n==0 else d+max_dim-n for n,d in enumerate(tdim)]
      arange = [Tensor.arange(ret.shape[d], requires_grad=False, device=self.device).reshape(*[1]*sd, ret.shape[d], *[1]*(ret.ndim + max_dim - n - sd - 1)) for n,(sd,d) in enumerate(zip(sum_dim, tdim))]   # noqa: E501
      first_idx = [idx[0].reshape(*[1]*tdim[0], *[1]*(1 + max_dim - idx[0].ndim), *idx[0].shape, *[1]*(ret.ndim - tdim[0] - 1))]
      rest_idx = [i.reshape(*[1]*tdim[0], *[1]*(max_dim - i.ndim), *i.shape, *[1]*(ret.ndim - tdim[0] - n)) for n,i in enumerate(idx[1:], 1)]
      reshaped_idx = first_idx + rest_idx
      ret = ret.reshape(*ret.shape[:sum_dim[0]+1], *[1]*max_dim, *ret.shape[sum_dim[0]+1:])

      # iteratively eq -> mul -> sum fancy index
      try:
        for a,i,sd in zip(arange, reshaped_idx, sum_dim): ret = (a==i).mul(ret).sum(sd)
      except AssertionError as exc: raise IndexError(f"cannot broadcast with index shapes {', '.join(str(i.shape) for i in idx)}") from exc

      # special permute case
      if tdim[0] != 0 and len(tdim) != 1 and tdim != list(range(tdim[0], tdim[-1]+1)):
        ret_dims = list(range(ret.ndim))
        ret = ret.permute(ret_dims[tdim[0]:tdim[0]+max_dim] + ret_dims[:tdim[0]] + ret_dims[tdim[0]+max_dim:])
    return ret

  def __setitem__(self,indices,v): return self.__getitem__(indices).assign(v)

  # NOTE: using slice is discouraged and things should migrate to pad and shrink
  def slice(self, arg:Sequence[Optional[Tuple[int, sint]]], value:float=0) -> Tensor:
    arg_ = tuple([a if a is not None else (0,s) for s,a in zip(self.shape, arg)])
    padding = tuple([(max(0, -p[0]), max(0, p[1]-self.shape[i])) for i,p in enumerate(arg_)])
    return self.pad(padding, value=value).shrink(tuple([(p[0] + padding[i][0], p[1] + padding[i][0]) for i,p in enumerate(arg_)]))

  def gather(self:Tensor, idx:Tensor, dim:int) -> Tensor:
    assert idx.ndim == self.ndim, "self.ndim must equal idx.ndim"
    assert all(s >= i for s,i in zip(self.shape, idx.shape)), "all dim of idx.shape must be smaller than self.shape"
    if dim < 0: dim += self.ndim
    idx = idx.transpose(ax1=dim, ax2=0).unsqueeze(-1)
    permarg = list(range(self.ndim))
    permarg = permarg[1:dim] + [permarg[0]] + permarg[dim+1:] + [permarg[dim]] if dim != 0 else permarg[1:] + [permarg[0]]
    return ((idx == Tensor.arange(self.shape[dim], requires_grad=False, device=self.device)) * self.permute(*permarg).shrink(tuple([*[(0,sh) for sh in idx.shape[1:-1]], (0,self.shape[dim])])).unsqueeze(0)).sum(-1).transpose(ax1=0, ax2=dim)  # noqa: E501

  def cat(self:Tensor, *args:Tensor, dim:int=0) -> Tensor:
    dim = (dim + len(self.shape)) if dim < 0 else dim
    assert all(len(y.shape) == len(self.shape) and all(y.shape[i] == s for i,s in enumerate(self.shape) if i != dim) for y in args)
    catargs = [self, *args]
    assert all(t.shape for t in catargs), "zero-dimensional tensor cannot be concatenated"
    shapes = [s.shape[dim] for s in catargs]
    shape_cumsum = [0, *accumulate(shapes)]
    slc:List[List[Tuple[sint, sint]]] = [[(0, 0) for _ in self.shape] for _ in catargs]
    for shp,k,s in zip(shapes, shape_cumsum[:-1], slc): s[dim] = (k, shape_cumsum[-1] - k - shp)
    return reduce(Tensor.__add__, [arg.pad(tuple(s)) for arg,s in zip(catargs, slc)])

  @staticmethod
  def stack(tensors:Sequence[Tensor], dim:int=0) -> Tensor:
    unsqueezed_tensors = [tensor.unsqueeze(dim) for tensor in tensors]
    # checks for shapes and number of dimensions delegated to cat
    return unsqueezed_tensors[0].cat(*unsqueezed_tensors[1:], dim=dim)

  def repeat(self, repeats:Sequence[int]) -> Tensor:
    base_shape = (1,) * (len(repeats) - self.ndim) + self.shape
    new_shape = [x for b in base_shape for x in [1, b]]
    expand_shape = [x for rs in zip(repeats, base_shape) for x in rs]
    final_shape = [r*s for r,s in zip(repeats, base_shape)]
    return self.reshape(new_shape).expand(expand_shape).reshape(final_shape)

  def chunk(self, num:int, dim:int=0) -> List[Tensor]:
    assert all_int(self.shape), f"does not support symbolic shape {self.shape}"
    dim, step = dim + self.ndim if dim < 0 else dim, math.ceil(self.shape[dim]/num)
    slice_params = [[slice(None)]*dim + [slice(k, k + step)] for k in range(0, self.shape[dim], step)]
    return [self[tuple(sl)] for sl in slice_params]

  def squeeze(self, dim:Optional[int]=None) -> Tensor:
    if dim is None: return self if 1 not in self.shape else self.reshape(*[dim for dim in self.shape if dim != 1])
    if self.ndim == 0 and dim in [-1, 0]: return self  # this is to match torch behavior
    if not -self.ndim <= dim <= self.ndim-1: raise IndexError(f"{dim=} out of range {[-self.ndim, self.ndim-1] if self.ndim else [-1, 0]}")
    if dim < 0: dim += self.ndim
    return self if self.shape[dim] != 1 else self.reshape(self.shape[:dim] + self.shape[dim+1:])

  def unsqueeze(self, dim:int) -> Tensor:
    if dim < 0: dim = len(self.shape) + dim + 1
    return self.reshape(self.shape[:dim] + (1,) + self.shape[dim:])

  # (padding_left, padding_right, padding_top, padding_bottom)
  def pad2d(self, padding:Sequence[int], value:float=0) -> Tensor:
    slc = [(-p0, s+p1) for p0,p1,s in zip(padding[::2], padding[1::2], self.shape[::-1])][::-1]
    return self.slice([(0,s) for s in self.shape[:-(len(padding)//2)]] + slc, value=value)

  @property
  def T(self) -> Tensor: return self.transpose()
  def transpose(self, ax1=1, ax2=0) -> Tensor:
    order = list(range(self.ndim))
    order[ax1], order[ax2] = order[ax2], order[ax1]
    return self.permute(order)
  def flatten(self, start_dim=0): return self.reshape(shape=self.shape[:start_dim] + (-1,))

  # ***** reduce ops *****

  def _reduce(self, fxn:Type[Function], axis:Optional[Union[int, Tuple[int, ...]]]=None, keepdim=False) -> Tensor:
    axis_: List[int] = list(range(len(self.shape))) if axis is None else ([axis] if isinstance(axis, int) else list(axis))
    axis_ = [x if x >= 0 else x+len(self.shape) for x in axis_]
    shape = tuple(s for i,s in enumerate(self.shape) if i not in axis_)
    if 0 in self.shape and 0 not in shape:
      return Tensor.full(tuple(1 if s == 0 else s for s in self.shape) if keepdim else shape, {mlops.Sum: 0.0, mlops.Max: -float("inf")}[fxn])
    ret = fxn.apply(self, new_shape=tuple([1 if i in axis_ else s for i,s in enumerate(self.shape)]))
    return ret if keepdim else ret.reshape(shape=shape)

  def sum(self, axis=None, keepdim=False): return self._reduce(mlops.Sum, axis, keepdim)
  def max(self, axis=None, keepdim=False): return self._reduce(mlops.Max, axis, keepdim)
  def min(self, axis=None, keepdim=False): return -((-self).max(axis=axis, keepdim=keepdim))

  def mean(self, axis=None, keepdim=False):
    assert all_int(self.shape), "does not support symbolic shape"
    out = self.sum(axis=axis, keepdim=keepdim)
    return out.mul(prod(out.shape)/prod(self.shape)) if 0 not in self.shape else out
  def std(self, axis=None, keepdim=False, correction=1):
    assert all_int(self.shape), "does not support symbolic shape"
    square_sum = ((self - self.mean(axis=axis, keepdim=True)).square()).sum(axis=axis, keepdim=keepdim)
    return square_sum.div(prod(self.shape)/prod(square_sum.shape)-correction).sqrt()
  def _softmax(self, axis):
    m = self - self.max(axis=axis, keepdim=True)
    e = m.exp()
    return m, e, e.sum(axis=axis, keepdim=True)

  def softmax(self, axis=-1):
    _, e, ss = self._softmax(axis)
    return e.div(ss)

  def log_softmax(self, axis=-1):
    m, _, ss = self._softmax(axis)
    return m - ss.log()

  def argmax(self, axis=None, keepdim=False):
    if axis is None:
      idx = (self == self.max(axis)) * Tensor.arange(prod(self.shape)-1,-1,-1, requires_grad=False, device=self.device).reshape(self.shape)
      return prod(self.shape) - idx.max() - 1
    axis = axis + len(self.shape) if axis < 0 else axis
    m = self == self.max(axis=axis, keepdim=True)
    idx = m * Tensor.arange(self.shape[axis]-1,-1,-1, requires_grad=False, device=self.device).reshape(self.shape[axis], *[1]*(self.ndim-axis-1))
    return self.shape[axis]-idx.max(axis=axis, keepdim=keepdim)-1
  def argmin(self, axis=None, keepdim=False): return (-self).argmax(axis=axis, keepdim=keepdim)

  @staticmethod
  def einsum(formula:str, *raw_xs) -> Tensor:
    xs:Tuple[Tensor] = argfix(*raw_xs)
    inputs_str, output = formula.split("->") if "->" in formula else (formula, sorted(formula))
    inputs = [x for x in cast(str,inputs_str).split(',')]
    assert len(xs) == len(inputs), f"number of inputs doesn't match number of operands in formula, expected {len(inputs)}, got {len(xs)}"

    # map the value of each letter in the formula
    letter_val = sorted(merge_dicts([{letter:dim for letter, dim in zip(letters, tensor.shape)} for letters, tensor in zip(inputs, xs)]).items())

    xs_:List[Tensor] = []
    lhs = [sorted(enumerate(s), key=lambda e:e[1]) for s in inputs]
    for x,(order,letters) in zip(xs, [list(zip(*l)) for l in lhs]):
      # permute to the sorted letter order, then reshape/expand to create dimensions for the missing letters
      xs_.append(x.permute(order).reshape([val if letter in letters else 1 for letter,val in letter_val]).expand([val for _,val in letter_val]))

    rhs_order, rhs_letters = tuple(zip(*sorted(enumerate(output), key=lambda e:e[1]))) or ([], [])
    # sum over all axes that's not in the output, then permute to the output order
    return reduce(lambda a,b:a*b, xs_).sum(axis=[axis for axis,(letter,_) in enumerate(letter_val) if letter not in rhs_letters]).permute(rhs_order)

  # ***** processing ops *****

  def _pool(self, k_:Tuple[sint, ...], stride:Union[Tuple[int, ...], int]=1, dilation:Union[Tuple[int, ...], int]=1) -> Tensor:
    assert len(self.shape) >= len(k_), f"can't pool {self.shape} with {k_}"
    assert all_int(self.shape) and all_int(k_), f"does not support symbolic {self.shape=}, {k_=}"
    s_, d_ = make_pair(stride, len(k_)), make_pair(dilation, len(k_))
    assert len(k_) == len(s_) and len(k_) == len(d_), f"stride/dilation mismatch kernel:{k_} stride:{s_} dilation:{d_}"
    slc_prefix, prefix, i_ = [(0,x) for x in self.shape[0:-len(k_)]], self.shape[0:-len(k_)], self.shape[-len(k_):]
    if any(k > s for k,s in zip(k_, s_)) or any(d != 1 for d in d_):
      o_ = [(i - d * (k-1) - 1)//s + 1 for i,d,k,s in zip(i_, d_, k_, s_)]
      e_ = [math.ceil(k*(i+d) / i) for k,i,d in zip(k_, i_, d_)]  # expands such that we don't need padding
      xup = self.reshape(*prefix, *flatten((1,i) for i in i_)).expand(*prefix, *flatten((e,i) for e,i in zip(e_, i_))).reshape(*prefix, *[e*i for e,i in zip(e_, i_)])  # noqa: E501
      # slide by dilation
      xup = xup.slice(slc_prefix + [(0,k*(i+d)) for k,i,d in zip(k_, i_, d_)])
      xup = xup.reshape(*prefix, *flatten((k,i+d) for k,i,d in zip(k_, i_, d_)))
      xup = xup.slice(slc_prefix + flatten(((0,k), (0,o*s)) for k,o,s in zip(k_, o_, s_)))
      # handle stride, and permute to move reduce to the end
      xup = xup.reshape(*prefix, *flatten((k,o,s) for k,o,s in zip(k_, o_, s_)))
      xup = xup.slice(slc_prefix + flatten(((0,k), (0,o), (0,1)) for k,o in zip(k_, o_)))
      xup = xup.reshape(*prefix, *flatten((k,o) for k,o in zip(k_, o_)))
      return xup.permute(*range(len(prefix)), *[len(prefix)+i*2+1 for i in range(len(k_))], *[len(prefix)+i*2 for i in range(len(k_))])
    # TODO: once the shapetracker can optimize well, remove this alternative implementation. or not if the CPU implementation doesn't use ShapeTracker
    o_ = [(i+(s-k))//s for i,s,k in zip(i_, s_, k_)]
    xup = self.slice(slc_prefix + [(0,o*s) for o,s in zip(o_, s_)])
    xup = xup.reshape(*prefix, *flatten(((o, s) for o,s in zip(o_, s_))))
    xup = xup.slice(slc_prefix + flatten(((0,o), (0,k)) for o,k in zip(o_, k_)))
    return xup.permute(*range(len(prefix)), *[len(prefix)+i*2 for i in range(len(k_))], *[len(prefix)+i*2+1 for i in range(len(k_))])

  # NOTE: these work for more than 2D
  def avg_pool2d(self, kernel_size=(2,2), stride=None, dilation=1): return self._pool(make_pair(kernel_size), stride if stride is not None else kernel_size, dilation).mean(axis=tuple(range(0-len(make_pair(kernel_size)), 0)))  # noqa: E501
  def max_pool2d(self, kernel_size=(2,2), stride=None, dilation=1): return self._pool(make_pair(kernel_size), stride if stride is not None else kernel_size, dilation).max(axis=tuple(range(0-len(make_pair(kernel_size)), 0)))  # noqa: E501

  def conv_transpose2d(self, weight:Tensor, bias:Optional[Tensor]=None, groups=1, stride=1, dilation=1, padding=0, output_padding=0) -> Tensor:
    HW, trailing = weight.shape[2:], list(range(3, len(weight.shape)+1))
    x, w = self, weight.reshape(groups, weight.shape[0]//groups, weight.shape[1], *weight.shape[2:]).permute(0,2,1,*trailing).flip(trailing)
    stride = make_pair(stride, len(HW))
    if any(s>1 for s in stride):
      x = x.reshape(*x.shape[:2], *flatten((k,1) for k in x.shape[2:]))
      x = x.pad(((0,0), (0,0), *flatten(((0,0),(0,s-1)) for s in stride)))
      x = x.reshape(*x.shape[:2], *[k*s for k,s in zip(x.shape[2::2], stride)])
      x = x.shrink(((0,x.shape[0]), (0,x.shape[1]), *[(0,k-(s-1)) for k,s in zip(x.shape[2:], stride)]))
    padding = flatten((((k-1)*d-p,(k-1)*d-p+op) for k,d,p,op in reversed(list(zip(HW, make_pair(dilation, len(HW)), make_pair(padding, len(HW)), make_pair(output_padding, len(HW)))))))  # noqa: E501
    return x.conv2d(w.reshape(w.shape[0]*w.shape[1],*w.shape[2:]), groups=groups, bias=bias, dilation=dilation, padding=padding)

  wino = getenv("WINO", 0)
  def conv2d(self, weight:Tensor, bias:Optional[Tensor]=None, groups=1, stride=1, dilation=1, padding=0) -> Tensor:
    (bs,cin_), (cout,cin), HW = self.shape[:2], weight.shape[:2], weight.shape[2:]
    assert groups*cin == cin_ and len(self.shape) == len(weight.shape), f"Input Tensor shape {self.shape} does not match the shape of the weights {weight.shape}. ({groups*cin} vs. {cin_})"  # noqa: E501
    if isinstance(padding, (tuple,list)): assert len(padding) == 2*len(HW) or len(padding) == len(HW), f"Expected padding of length {2*len(HW)} or {len(HW)}, but got {len(padding)} for tensor of shape {self.shape}"  # noqa: E501
    padding_ = [padding]*2*len(HW) if isinstance(padding, int) else (padding if len(padding) == 2*len(HW) else [p for p in padding for _ in range(2)][::-1])  # noqa: E501

    # conv2d is a pooling op (with padding)
    x = self.pad2d(padding_)._pool(HW, stride, dilation)   # (bs, groups*cin, oy, ox, H, W)
    rcout, oyx = cout//groups, x.shape[2:-len(HW)]
    if not all(x == 3 for x in HW) or stride != 1 or dilation != 1 or not Tensor.wino:
      # normal conv
      x = x.reshape(bs, groups, cin, 1, *oyx, *HW).expand(bs, groups, cin, rcout, *oyx, *HW).permute(0,1,3,*[4+i for i in range(len(oyx))],2,*[4+len(oyx)+i for i in range(len(HW))])  # noqa: E501

      # conv! broadcasted to (bs, groups, rcout, *oyx, cin, *HW)
      ret = (x * weight.reshape(1, groups, rcout, *[1] * len(oyx), cin, *HW)).sum([-1-i for i in range(1+len(oyx))], keepdim=True).reshape(bs, cout, *oyx)  # noqa: E501
      return ret if bias is None else ret.add(bias.reshape(1, -1, *[1] * len(HW)))

    # winograd conv 3 kernel f(4x4,3x3) see: http://arxiv.org/abs/1509.09308
    def apply_matrix(mat, t, dim=0): return t if dim == len(HW) else Tensor.stack([apply_matrix(mat, sum(mm*t[j] for j,mm in enumerate(m) if mm), dim=dim+1) for m in mat])  # noqa: E501
    HWI, HWO = (6,) * len(HW), (4,) * len(HW)  # F(4x4,3x3) winograd tiles
    winograd_Bt = [[4, 0, -5, 0, 1, 0], [0, -4, -4, 1, 1, 0], [0, 4, -4, -1, 1, 0], [0, -2, -1, 2, 1, 0], [0, 2, -1, -2, 1, 0], [0, 4, 0, -5, 0, 1]]
    winograd_G = [[1/4, 0, 0], [-1/6, -1/6, -1/6], [-1/6, 1/6, -1/6], [1/24, 1/12, 1/6], [1/24, -1/12, 1/6], [0, 0, 1]]
    winograd_At = [[1, 1, 1, 1, 1, 0], [0, 1, -1, 2, -2, 0], [0, 1, 1, 4, 4, 0], [0, 1, -1, 8, -8, 1]] # applying At in pre-order doubles compile time

    # todo: stride == dilation
    # use padding to round up to 4x4 output tiles
    # (bs, cin_, tyx, HWI)
    d = self.pad2d(sum([[padding_[i*2], padding_[i*2+1] + (-(dim + sum(padding_[i * 2:(i + 1) * 2]) - 2) % 4)] for i, dim in enumerate(self.shape[-len(HW):])], []))._pool(HWI, HWO)  # noqa: E501
    # move HW to the front: # (HWI, bs, cin_, tyx)
    d = d.permute(*range(len(d.shape)-len(HW),len(d.shape)), *range(len(d.shape)-len(HW))).contiguous_backward()
    tyx = d.shape[-len(HWI):]  # dim of tiling

    g = weight.permute(*range(len(weight.shape)-len(HW),len(weight.shape)), *range(len(weight.shape)-len(HW)))  # move HW to the front

    # compute 6x6 winograd tiles: GgGt, BtdB
    # (HWI, groups * rcout, cin) -> (HWI, bs=1, groups, rcout, cin, tyx=(1,1))
    gfactors = apply_matrix(winograd_G, g).contiguous().reshape(*HWI, 1, groups, rcout, cin, *([1]*len(tyx)))
    # (HWI, bs, cin_, tyx) -> (HWI, bs, groups, 1 ,cin, *tyx)
    dfactors = apply_matrix(winograd_Bt, d).contiguous().reshape(*HWI, bs, groups, 1, cin, *tyx)

    # matmul; sum across cin: (HWI, bs, groups, rcout, *tyx); then HWI -> HWO: (HWO, bs, groups, rcout, *tyx)
    ret = apply_matrix(winograd_At, (gfactors * dfactors).sum(axis=-1-len(HW)))

    # interleave tyx and HWO: (bs, groups, rcout, oy, HO, ox, WO)
    ret = ret.permute([*range(len(HW), len(ret.shape)-len(HW)), *[i+o for i in range(len(HW)) for o in [len(ret.shape)-len(HW),0]]])
    # merge groups and rcout, tyx and HWO: (bs, groups, cout, *yx), shrink to final
    ret = ret.reshape(bs, cout, *[c * HWO[i] for i, c in enumerate(tyx)]).shrink(tuple((0, s) for s in [bs, cout, *oyx]))

    return (ret if bias is None else ret.add(bias.reshape(1, -1, *[1 for _ in range(len(HW))]))).contiguous().contiguous_backward()

  def dot(self, w:Tensor) -> Tensor:
    n1, n2 = len(self.shape), len(w.shape)
    assert n1 != 0 and n2 != 0, f"both arguments to matmul need to be at least 1D, but they are {n1}D and {n2}D"
    assert self.shape[-1] == w.shape[-min(n2, 2)], f"Input Tensor shapes {self.shape} and {w.shape} cannot be multiplied ({self.shape[-1]} != {w.shape[-min(n2, 2)]})"  # noqa: E501
    x = self.reshape(*self.shape[0:-1], *[1]*min(n1-1, n2-1, 1), self.shape[-1])
    w = w.reshape(*w.shape[0:-2], *[1]*min(n1-1, n2-1, 1), *w.shape[-min(n2, 2):]).transpose(-1, -min(n2, 2))
    return (x*w).sum(-1)

  def _cumsum(self, axis:int=0, _first_zero=False) -> Tensor:
    return self.transpose(axis,-1).pad2d((self.shape[axis]-int(not _first_zero),0))._pool((self.shape[axis],)).sum(-1).transpose(axis,-1)
  def cumsum(self, axis:int=0) -> Tensor:
    # TODO: someday the optimizer will find this on it's own
    # for now this is a two stage cumsum
    SPLIT = 256
    if self.shape[axis] <= SPLIT*2: return self._cumsum(axis)
    ret = self.transpose(axis,-1).pad2d((round_up(self.shape[axis], SPLIT)-self.shape[axis], 0))
    ret = ret.reshape(*ret.shape[0:-1], ret.shape[-1]//SPLIT, SPLIT)._cumsum(-1)
    base_add = ret[..., -1]._cumsum(-1, _first_zero=True)[..., :-1]
    base_add = base_add.unsqueeze(-1).expand(*base_add.shape, ret.shape[-1])
    def fix(x:Tensor): return x.reshape(*ret.shape[0:-2], ret.shape[-2] * ret.shape[-1])[..., -self.shape[axis]:].transpose(axis,-1)
    return fix(ret) + fix(base_add)

  @staticmethod
  def _tri(r:sint, c:sint, k:int=0, **kwargs) -> Tensor:
    assert all_int((r,c)), "does not support symbolic"
    return Tensor.arange(r, **kwargs).unsqueeze(1).expand(r,c) <= Tensor.arange(-k, c-k, **kwargs).unsqueeze(0).expand(r,c)
  def triu(self, k:int=0) -> Tensor:
    return Tensor._tri(self.shape[-2], self.shape[-1], k=k, dtype=self.dtype, device=self.device).where(self, Tensor.zeros_like(self))
  def tril(self, k:int=0) -> Tensor:
    return Tensor._tri(self.shape[-2], self.shape[-1], k=k+1, dtype=self.dtype, device=self.device).where(Tensor.zeros_like(self), self)

  # ***** mlops (unary) *****

  def neg(self): return mlops.Neg.apply(self)
  def contiguous(self): return mlops.Contiguous.apply(self)
  def contiguous_backward(self): return mlops.ContiguousBackward.apply(self)
  def log(self): return mlops.Log.apply(self)
  def log2(self): return mlops.Log.apply(self)/math.log(2)
  def exp(self): return mlops.Exp.apply(self)
  def exp2(self): return mlops.Exp.apply(self*math.log(2))
  def relu(self): return mlops.Relu.apply(self)
  def sigmoid(self): return mlops.Sigmoid.apply(self)
  def sin(self): return mlops.Sin.apply(self)
  def sqrt(self): return mlops.Sqrt.apply(self)
  def rsqrt(self): return self.reciprocal().sqrt()
  def cos(self): return ((math.pi/2)-self).sin()
  def tan(self): return self.sin() / self.cos()

  # ***** math functions (unary) *****

  def trunc(self: Tensor) -> Tensor: return self.cast(dtypes.int32).contiguous().cast(self.dtype)
  def ceil(self: Tensor) -> Tensor: return (self > (b := self.trunc())).where(b+1, b)
  def floor(self: Tensor) -> Tensor: return (self < (b := self.trunc())).where(b-1, b)

  def square(self): return self*self
  def clip(self, min_, max_): return self.maximum(min_).minimum(max_)
  def abs(self): return self.relu() + (-self).relu()
  def sign(self): return ((self.float()) / (self.float().abs() + 1e-12)).cast(self.dtype)
  def reciprocal(self): return 1.0/self

  # ***** activation functions (unary) *****

  def elu(self, alpha=1.0): return self.relu() - alpha*(1-self.exp()).relu()
  def celu(self, alpha=1.0): return self.maximum(0) + (alpha * ((self / alpha).exp() - 1)).minimum(0)
  def swish(self): return self * self.sigmoid()
  def silu(self): return self.swish()   # The SiLU function is also known as the swish function.
  def relu6(self): return self.relu() - (self-6).relu()
  def hardswish(self): return self * (self+3).relu6() * (1/6)
  def tanh(self): return 2.0 * ((2.0 * self).sigmoid()) - 1.0
  def sinh(self): return (self.exp() - self.neg().exp()) / 2
  def cosh(self): return (self.exp() + self.neg().exp()) / 2
  def atanh(self): return ((1 + self)/(1 - self)).log() / 2
  def asinh(self): return (self + (self.square() + 1).sqrt()).log()
  def acosh(self): return (self + (self.square() - 1).sqrt()).log()
  def hardtanh(self, min_val=-1, max_val=1): return self.clip(min_val, max_val)
  def gelu(self): return 0.5 * self * (1 + (self * 0.7978845608 * (1 + 0.044715 * self * self)).tanh())
  def quick_gelu(self): return self * (self * 1.702).sigmoid()
  def leakyrelu(self, neg_slope=0.01): return self.relu() - (-neg_slope*self).relu()
  def mish(self): return self * self.softplus().tanh()
  def softplus(self, beta=1): return (1/beta) * (1 + (self*beta).exp()).log()
  def softsign(self): return self / (1 + self.abs())

  # ***** broadcasted binary mlops *****

  def _broadcasted(self, y:Union[Tensor, float, int, bool], reverse:bool=False) -> Tuple[Tensor, Tensor]:
    x: Tensor = self
    if not isinstance(y, Tensor):
      # make y a Tensor
      if 0 in self.shape: return self, self.full_like(y)
      if isinstance(self.dtype, ImageDType) or dtypes.is_float(x.dtype) or (dtypes.is_int(x.dtype) and isinstance(y, int)): y_dtype = x.dtype
      else:
        y_dtype = dtypes.from_py(y)
        x = x.cast(y_dtype)
      y = Tensor(y, self.device, y_dtype, requires_grad=False)

    if reverse: x, y = y, x

    # left pad shape with 1s
    if len(y.shape) < len(x.shape): y = y.reshape((1,) * (len(x.shape) - len(y.shape)) + y.shape)
    elif len(x.shape) < len(y.shape): x = x.reshape((1,) * (len(y.shape) - len(x.shape)) + x.shape)

    broadcasted_shape = tuple(max(xi, yi) for xi, yi in zip(x.shape, y.shape))
    return x.expand(broadcasted_shape), y.expand(broadcasted_shape)

  def _to_const_val(self, x:Union[Tensor, float, int, bool]) -> Union[Tensor, float, int, bool]:
    return x.lazydata.base.op.arg if isinstance(x, Tensor) and x.lazydata.is_unrealized_contiguous_const() \
      and not x.requires_grad and self._broadcasted(x)[0].shape == self.shape else x

  def add(self, x:Union[Tensor, float, int, bool], reverse=False) -> Tensor:
    x = self._to_const_val(x)
    return mlops.Add.apply(*self._broadcasted(x, reverse)) if x.__class__ is Tensor or x else self
  def sub(self, x:Union[Tensor, float, int, bool], reverse=False) -> Tensor:
    x = self._to_const_val(x)
    return mlops.Sub.apply(*self._broadcasted(x, reverse)) if x.__class__ is Tensor or x else (-self if reverse else self)
  def mul(self, x:Union[Tensor, float, int, bool], reverse=False) -> Tensor:
    x = self._to_const_val(x)
    if x.__class__ is not Tensor and x == 0.0: return mlops.Zero.apply(self)
    if x.__class__ is not Tensor and x == -1.0: return -self
    return mlops.Mul.apply(*self._broadcasted(x, reverse)) if x.__class__ is Tensor or x != 1.0 else self
  def div(self, x:Union[Tensor, float, int, bool], reverse=False) -> Tensor:
    x = self._to_const_val(x)
    return mlops.Div.apply(*self._broadcasted(x, reverse)) if x.__class__ is Tensor or reverse or not x or not dtypes.is_float(self.dtype) else self.mul(1/x)  # noqa: E501
  def pow(self, x:Union[Tensor, float, int, bool], reverse=False) -> Tensor:
    x = self._to_const_val(x)
    if not isinstance(x, Tensor) and not reverse:
      # simple pow identities
      if x < 0: return self.reciprocal().pow(-x)
      if x in [3,2,1,0]: return reduce(lambda acc,_: acc * self, range(int(x)), mlops.Zero.apply(self)+1)
      if x == 0.5: return self.sqrt()
    if not isinstance(x, Tensor) and reverse and x > 0: return self.mul(math.log(x)).exp()
    ar = self.abs().log().mul(x).exp() if not reverse or isinstance(x, Tensor) else self.mul(math.log(abs(x))).exp()
    # correct sign of negative numbers raised to a power (cos has a period of 2pi so we use it here to get the oddness of the power)
    sign = (x * math.pi).cos() if isinstance(x, Tensor) else math.cos(x * math.pi) if not reverse else (self * math.pi).cos()
    # we only need to correct the sign if the base is negative
    base_sign = ((self.sign() if not reverse else x.sign() if isinstance(x, Tensor) else math.copysign(1, x)) - 1) / -2
    # we need 0 to be positive so we need to correct base_sign when the base is 0
    base_sign = base_sign - (1.5 * (1 - (self.sign().abs() if not reverse else x.sign().abs() if isinstance(x, Tensor) else abs(int(bool(x))))))
    # inject nan if the base is negative and the power is not an integer
    to_nan = (((x - x.trunc()) * 1e10).abs().clip(0, 1) if isinstance(x, Tensor) else int(bool(x - int(x))) if not reverse else ((self - self.trunc()) * 1e10).abs().clip(0, 1)) * base_sign  # noqa: E501
    inject_nan = ((((-to_nan) * 2) + 1)).log().add(1) if isinstance(to_nan, Tensor) else 1 if not to_nan else float("nan")
    return ar.mul(sign * base_sign + (1 - base_sign)).mul(inject_nan)
  def matmul(self, x:Tensor, reverse=False) -> Tensor: return x.dot(self) if reverse else self.dot(x)
  def xor(self, x:Tensor, reverse=False) -> Tensor: return mlops.Xor.apply(*self._broadcasted(x, reverse))

  def maximum(self, x:Union[Tensor, float]) -> Tensor: return (self<x).detach().where(x, (self>x).detach().where(self, (self+x)/2))
  def minimum(self, x:Union[Tensor, float]) -> Tensor: return -((-self).maximum(-x))

  def where(self:Tensor, input_:Union[Tensor, float], other:Union[Tensor, float]):
    x_,y = self._broadcasted(input_)
    x,z = x_._broadcasted(other)
    return mlops.Where.apply(x, *y._broadcasted(z))

  # ***** op wrappers (wasted lines to make the typechecker happy) *****

  def __neg__(self) -> Tensor: return self.neg()

  def __add__(self, x) -> Tensor: return self.add(x)
  def __sub__(self, x) -> Tensor: return self.sub(x)
  def __mul__(self, x) -> Tensor: return self.mul(x)
  def __pow__(self, x) -> Tensor: return self.pow(x)
  def __truediv__(self, x) -> Tensor: return self.div(x)
  def __matmul__(self, x) -> Tensor: return self.matmul(x)
  def __xor__(self, x) -> Tensor: return self.xor(x)

  def __radd__(self, x) -> Tensor: return self.add(x, True)
  def __rsub__(self, x) -> Tensor: return self.sub(x, True)
  def __rmul__(self, x) -> Tensor: return self.mul(x, True)
  def __rpow__(self, x) -> Tensor: return self.pow(x, True)
  def __rtruediv__(self, x) -> Tensor: return self.div(x, True)
  def __rmatmul__(self, x) -> Tensor: return self.matmul(x, True)
  def __rxor__(self, x) -> Tensor: return self.xor(x, True)

  def __iadd__(self, x) -> Tensor: return self.assign(self.add(x))
  def __isub__(self, x) -> Tensor: return self.assign(self.sub(x))
  def __imul__(self, x) -> Tensor: return self.assign(self.mul(x))
  def __ipow__(self, x) -> Tensor: return self.assign(self.pow(x))
  def __itruediv__(self, x) -> Tensor: return self.assign(self.div(x))
  def __imatmul__(self, x) -> Tensor: return self.assign(self.matmul(x))
  def __ixor__(self, x) -> Tensor: return self.assign(self.xor(x))

  def __lt__(self, x) -> Tensor: return mlops.Less.apply(*self._broadcasted(x, False))
  def __gt__(self, x) -> Tensor: return mlops.Less.apply(*self._broadcasted(x, True))
  def __ge__(self, x) -> Tensor: return 1.0-(self<x)
  def __le__(self, x) -> Tensor: return 1.0-(self>x)
  def __ne__(self, x) -> Tensor: return (self<x) + (self>x)   # type: ignore[override]
  def __eq__(self, x) -> Tensor: return 1.0-(self != x)       # type: ignore[override]

  # ***** functional nn ops *****

  def linear(self, weight:Tensor, bias:Optional[Tensor]=None):
    x = self.mul(weight) if len(weight.shape) == 1 else self.dot(weight)
    return x.add(bias) if bias is not None else x

  def sequential(self, ll:List[Callable[[Tensor], Tensor]]): return reduce(lambda x,f: f(x), ll, self)

  def layernorm(self, axis=-1, eps:float=1e-5) -> Tensor:
    y = (self - self.mean(axis, keepdim=True))
    return y.mul((y*y).mean(axis, keepdim=True).add(eps).rsqrt())

  def batchnorm(self, weight:Optional[Tensor], bias:Optional[Tensor], mean:Tensor, invstd:Tensor) -> Tensor:
    x = (self - mean.reshape(shape=[1, -1, 1, 1]))
    if weight: x = x * weight.reshape(shape=[1, -1, 1, 1])
    ret = x.mul(invstd.reshape(shape=[1, -1, 1, 1]) if len(invstd.shape) == 1 else invstd)
    return (ret + bias.reshape(shape=[1, -1, 1, 1])) if bias else ret

  def dropout(self, p=0.5) -> Tensor:
    if not Tensor.training or p == 0: return self
    mask = (Tensor.rand(*self.shape, requires_grad=False, device=self.device) >= p).cast(dtypes.bool)
    return self * mask * (1/(1.0 - p))

  def scaled_dot_product_attention(self, key:Tensor, value:Tensor, attn_mask:Optional[Tensor]=None, dropout_p:float=0.0, is_causal:bool=False) -> Tensor:  # noqa: E501
    # NOTE: it works if key, value have symbolic shape
    assert all_int(self.shape), f"does not support symbolic shape {self.shape}"
    if is_causal: attn_mask = Tensor.ones(self.shape[-2], key.shape[-2], requires_grad=False, device=self.device).tril(0).cast(dtypes.bool)
    if attn_mask is not None and attn_mask.dtype == dtypes.bool: attn_mask = (attn_mask == 0).where(-float("inf"), 0)
    qk = self @ key.transpose(-2,-1) / math.sqrt(self.shape[-1])
    return ((qk+attn_mask) if attn_mask is not None else qk).softmax(-1).dropout(dropout_p) @ value

  def binary_crossentropy(self, y:Tensor) -> Tensor:
    return (-y*self.log() - (1-y)*(1-self).log()).mean()

  def binary_crossentropy_logits(self, y:Tensor) -> Tensor:
    return (self.maximum(0) - y * self + (1 + self.abs().__neg__().exp()).log()).mean()

  def sparse_categorical_crossentropy(self, Y:Tensor, ignore_index=-1) -> Tensor:
    # NOTE: self is a logits input
    loss_mask = Y != ignore_index
    y_counter = Tensor.arange(self.shape[-1], dtype=dtypes.int32, requires_grad=False, device=self.device).unsqueeze(0).expand(Y.numel(), self.shape[-1])  # noqa: E501
    y = ((y_counter == Y.flatten().reshape(-1, 1)).where(-1.0, 0) * loss_mask.reshape(-1, 1)).reshape(*Y.shape, self.shape[-1])
    return self.log_softmax().mul(y).sum() / loss_mask.sum()

  # ***** cast ops *****

  def cast(self, dtype:DType) -> Tensor:
    # hack for devices that don't support bfloat16
    if self.dtype == dtypes.bfloat16:
      return self.bitcast(dtypes.uint16).cast(dtypes.uint32).mul(1<<16).contiguous().bitcast(dtypes.float32).cast(dtype)
    return mlops.Cast.apply(self, dtype=dtype) if self.dtype != dtype else self
  def bitcast(self, dtype:DType) -> Tensor:
    assert self.dtype.itemsize == dtype.itemsize, "can't bitcast mismatched dtype itemsizes"
    return mlops.Cast.apply(self, dtype=dtype, bitcast=True) if self.dtype != dtype else self
  def float(self) -> Tensor: return self.cast(dtypes.float32)
  def half(self) -> Tensor: return self.cast(dtypes.float16)

  # ***** convenience stuff *****

  @property
  def ndim(self) -> int: return len(self.shape)
  def numel(self) -> sint: return prod(self.shape)
  def element_size(self) -> int: return self.dtype.itemsize
  def nbytes(self) -> int: return self.numel() * self.element_size()
  def is_floating_point(self) -> bool: return dtypes.is_float(self.dtype)

# register functions to move between devices
for device in Device._buffers: setattr(Tensor, f"{device.lower()}", partialmethod(Tensor.to, device))

if IMAGE:
  # if IMAGE>0 we install these replacement functions in Tensor (hack!)
  from tinygrad.features.image import image_conv2d, image_dot
  setattr(Tensor, "conv2d", image_conv2d)
  setattr(Tensor, "dot", image_dot)

# TODO: find a way to make threefly work for TORCH
def custom_random(out:Buffer):
  Tensor._seed += 1
  if DEBUG >= 2: print(f"*** {out.device}   rand  seed {Tensor._seed} size {out.size:<15d} dtype {out.dtype}")
  rng = np.random.default_rng(Tensor._seed)
  rng_np_buffer = rng.random(size=out.size, dtype=np.float32).astype(dtype=out.dtype.np, copy=False)
  out.copyin(rng_np_buffer.data)<|MERGE_RESOLUTION|>--- conflicted
+++ resolved
@@ -161,7 +161,6 @@
   def manual_seed(seed=0): Tensor._seed, Tensor._rng_counter = seed, Tensor([0], dtype=dtypes.uint32, requires_grad=False)
 
   @staticmethod
-<<<<<<< HEAD
   def rand(*shape, device:Optional[str]=None, dtype:Optional[DType]=None, **kwargs):
     if Tensor._rng_counter is None: Tensor._rng_counter = Tensor([0], dtype=dtypes.uint32, requires_grad=False)
     if Device.canonicalize(device) == "TORCH":
@@ -180,9 +179,6 @@
     out = (x[0].cat(x[1])[:num].cast(dtypes.float32).realize() / (2 ** 32 - 1)).reshape(shape).cast(dtypes.default_float if dtype is None else dtype)
     out.requires_grad = kwargs.get("requires_grad")
     return out
-=======
-  def rand(*shape, **kwargs): return Tensor._loadop(LoadOps.CUSTOM, argfix(*shape), arg=custom_random, **kwargs)
->>>>>>> e13b4964
 
   # ***** creation helper functions *****
 
