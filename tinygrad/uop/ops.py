from __future__ import annotations
from typing import Any, Callable, cast, TYPE_CHECKING, Type, Sequence
import sys, time, functools, itertools, math, operator, hashlib, os, types, pickle, pathlib, inspect, weakref, collections
from dataclasses import dataclass
from enum import Enum, auto
from tinygrad.uop import Ops, GroupOp
from tinygrad.uop.mathtraits import MathTrait
from tinygrad.dtype import ConstType, ImageDType, dtypes, DType, truncate, PtrDType, least_upper_dtype, Invalid, InvalidType
from tinygrad.helpers import ContextVar, all_int, prod, getenv, all_same, Context, partition, temp, unwrap, T, argfix, Metadata, flatten, TRACEMETA
from tinygrad.helpers import PICKLE_BUFFERS, PROFILE, dedup, cdiv, cmod, diskcache_put, to_function_name, cpu_profile, TracingKey, VIZ, SPEC
from tinygrad.helpers import strip_parens
if TYPE_CHECKING:
  from tinygrad.device import Buffer, MultiBuffer

class AxisType(Enum):
  def __repr__(self): return str(self)
  GLOBAL = auto(); WARP = auto(); LOCAL = auto(); LOOP = auto(); GROUP_REDUCE = auto(); REDUCE = auto(); UPCAST = auto(); UNROLL = auto() # noqa: E702
  THREAD = auto()

range_start = {Ops.BUFFERIZE: 1, Ops.REDUCE: 1, Ops.STORE: 2, Ops.WMMA: 3}

# https://en.wikipedia.org/wiki/Identity_element
def identity_element(op:Ops, dt:DType) -> ConstType: return dtypes.as_const({Ops.ADD:0, Ops.MUL:1, Ops.MAX:dtypes.min(dt)}[op], dt)

# With True as the default, this matches the old symbolic behavior
def resolve(x:UOp|bool, default:bool=True):
  if isinstance(x, bool): return x
  assert x.dtype == dtypes.bool, "UOp in resolve must be bool"
  # NOTE: generating the text for the exception is expensive, so we do this
  return bool(sx.vmin) if (sx:=x.simplify()).vmin == sx.vmax else default

# smax/smin are replacements for max/min that preserve symbolic
def _suop(lst, uop_fxn, python_fxn):
  uops, nums = partition(lst, lambda x: isinstance(x, UOp))
  return ssimplify(functools.reduce(uop_fxn, uops + ([python_fxn(nums)] if nums else [])))
def smax(*lst) -> sint: return _suop(argfix(*lst), UOp.maximum, max)
def smin(*lst) -> sint: return _suop(argfix(*lst), UOp.minimum, min)
def srender(x:sint) -> str: return x.render() if isinstance(x, UOp) else str(x)

def ssimplify(uop:sint): return uop.ssimplify() if isinstance(uop, UOp) else uop
def sym_infer(uop: UOp|int, var_vals: dict[str, int]) -> int: return uop.sym_infer(var_vals) if isinstance(uop, UOp) else uop

def range_str(u:UOp) -> str: return '_'.join([str(x) if x >= 0 else "m"+str(-x) for x in u.arg[0:-1]])

# used for UOp and UPat
def pretty_print(x:Any, rep:Callable, srcfn=lambda x: x.src, cache=None, d=0)->str:
  def dfs(x:Any, cache:dict):
    for s in srcfn(x) or []:
      cache.setdefault(s, [len(cache), 0, False])[1] += 1
      if cache[s][1] == 1: dfs(s, cache)
  if cache is None: dfs(x, cache:={})
  if (cx:=cache.setdefault(x, [0,0,False]))[2]: return f"{' '*d} x{cx[0]}"
  cx[2], srcs = True, ('None' if srcfn(x) is None else ''.join(f'\n{pretty_print(s, rep, srcfn, cache, d+2)},' for s in srcfn(x)))
  return f"{' '*d}{f'x{cx[0]}:=' * (cx[1]>1)}{rep(x)}" % srcs

class UOpMetaClass(type):
  ucache:dict[tuple, weakref.ReferenceType[UOp]] = {}
  def __call__(cls, op:Ops, dtype:DType=dtypes.void, src:tuple[UOp,...]=tuple(), arg:Any=None, tag:Any=None,
               metadata:tuple[Metadata,...]|None=None, _buffer:Buffer|None=None):
    if (wret:=UOpMetaClass.ucache.get(key:=(op, dtype, src, arg, tag), None)) is not None and (ret:=wret()) is not None: return ret
    UOpMetaClass.ucache[key] = weakref.ref(created:=super().__call__(*key))
    if metadata is not None: all_metadata[created] = metadata
    # NOTE: this value is set by pickle when pickling a realized tensor
    if _buffer is not None:
      assert op is Ops.BUFFER, f"trying to set Buffer {_buffer} for {op}"
      buffers[created] = _buffer
    if SPEC:
      from tinygrad.uop.spec import full_spec
      with Context(IGNORE_OOB=1): ret = full_spec.rewrite(created)
      if cast(bool|None, ret) is not True: raise RuntimeError(f"SPEC ISSUE {ret}: {created}")
    return created

# some uops map to other stuff
buffers:weakref.WeakKeyDictionary[UOp, Buffer|MultiBuffer] = weakref.WeakKeyDictionary() # this maps BUFFER uops to their device Buffers
all_metadata:weakref.WeakKeyDictionary[UOp, tuple[Metadata, ...]] = weakref.WeakKeyDictionary() # TODO: should this be here?

# recursive_property replaces functools.cached_property in recursive UOp functions to prevent RecursionError
_NOT_FOUND = object()
class recursive_property(property):
  def __init__(self, fxn):
    self.fxn = fxn
    self.nm = "_RECURSIVE_PROPERTY_"+fxn.__name__
    self.__doc__ = fxn.__doc__
  def __get__(self, x:UOp|None, owner=None):
    if x is None: return self
    if (val:=x.__dict__.get(self.nm, _NOT_FOUND)) is _NOT_FOUND:
      for s in x.toposort(lambda z: not hasattr(z, self.nm)):
        s.__dict__[self.nm] = val = self.fxn(s)
    return val

# NOTE: this should be frozen, but frozen is slower
@dataclass(eq=False, slots=True)
class UOp(MathTrait, metaclass=UOpMetaClass):
  op:Ops
  dtype:DType = dtypes.void
  src:tuple[UOp, ...] = tuple()
  arg:Any = None
  tag:Any = None
  def __del__(self):
    if Ops is not None and self.op is Ops.BUFFER and (buffer:=buffers.get(self)) is not None: buffer.ref(-1)
    try: del UOpMetaClass.ucache[(self.op, self.dtype, self.src, self.arg, self.tag)]
    except AttributeError: pass
  def __reduce__(self):
    args = [self.op, self.dtype, self.src, self.arg, self.tag, self.metadata]
    if self.op is Ops.BUFFER and self.realized is not None and PICKLE_BUFFERS: args.append(self.realized)
    return UOp, tuple(args)
  def replace(self, **kwargs) -> UOp:
    new_args = (kwargs.pop("op", self.op), kwargs.pop("dtype", self.dtype), kwargs.pop("src", self.src),
                kwargs.pop("arg", self.arg), kwargs.pop("tag", self.tag))
    assert len(kwargs) == 0, f"unused kwargs in replace {list(kwargs)}"
    if (self.op, self.dtype, self.src, self.arg, self.tag) == new_args: return self
    return UOp(*new_args)
  def rtag(self, tag=True): return self.replace(tag=tag)
  @functools.cached_property
  def key(self) -> bytes:
    return hashlib.sha256(str((self.op, self.dtype, self.arg)).encode() + b"".join([s.key for s in self.src])).digest()
  def __repr__(self): return pretty_print(self, lambda x: f"{type(self).__name__}({x.op}, {x.dtype}, arg={x.argstr()}{x.tagstr()}, src=(%s))")
  def argstr(self): return f'({", ".join(map(str, self.arg))})' if self.op is Ops.REDUCE_AXIS else repr(self.arg)
  def tagstr(self): return f", tag={self.tag}" if self.tag is not None else ""

  def f(self, op, **kwargs): return UOp(op, dtype=kwargs.pop("dtype", self.dtype), src=(self,), **kwargs)

  @functools.cached_property
  def backward_slice(self:UOp) -> dict[UOp, None]:
    res: dict[UOp, None] = self.toposort()
    res.pop(self)
    return res

  @property
  def backward_slice_with_self(self:UOp) -> dict[UOp, None]: return {self:None, **self.backward_slice}
  def op_in_backward_slice_with_self(self, *ops:Ops): return any(x.op in ops for x in self.backward_slice_with_self)

  def toposort(self, gate:Callable|None=None) -> dict[UOp, None]:
    ret: dict[UOp, None] = {}
    stack: list[tuple[UOp, bool]] = [(self, False)] # each stack entry is (node, visited_flag)
    while stack:
      node, visited = stack.pop()
      if node in ret: continue
      if not visited:
        if gate is None or gate(node):
          stack.append((node, True))  # push node back on stack to process after its srcs
          for s in reversed(node.src): stack.append((s, False)) # push srcs on the stack
      else: ret[node] = None # second time i'm seeing this node, add it to returned toposort
    return ret

  # returns map of UOps to their consumers in the graph rooted by self
  def get_consumer_map(self) -> dict[UOp, dict[UOp, None]]:
    ret: dict[UOp, dict[UOp, None]] = {}
    for u in self.toposort():
      ret[u] = {}
      for s in u.src: ret[s][u] = None
    return ret

  def reverse_toposort(self, consumer_map) -> dict[UOp, None]:
    ret: dict[UOp, None] = {}
    stack: list[tuple[UOp, bool]] = [(x, False) for x in consumer_map if len(x.src) == 0]
    while stack:
      node, visited = stack.pop()
      if node in ret: continue
      if not visited:
        stack.append((node, True))  # push node back on stack to process after its srcs
        for s in consumer_map[node]: stack.append((s, False)) # push srcs on the stack
      else: ret[node] = None # second time i'm seeing this node, add it to returned toposort
    return ret

  @functools.cached_property
  def tuplize(self:UOp) -> tuple:
    return (self.op.value, self.arg, self.dtype,)+tuple([x.tuplize for x in self.src])

  @property
  def ptrdtype(self) -> PtrDType:
    if not isinstance(self.dtype, PtrDType): raise RuntimeError("ptrdtype called on UOp without PtrDType")
    return self.dtype

  # *** uop shape stuff ***

  @recursive_property
<<<<<<< HEAD
  def st(self) -> ShapeTracker|None:
    if self.op is Ops.INDEX and self.src[0].op in {Ops.DEFINE_GLOBAL, Ops.DEFINE_LOCAL, Ops.DEFINE_REG, Ops.MSTACK,
                                                   Ops.MSELECT, Ops.BUFFER, Ops.BUFFERIZE, Ops.VECTORIZE, Ops.STORE}:
      return None
    if self.op is Ops.INDEX and self.src[0].op is Ops.ASSIGN and self.src[0].src[1].op is Ops.KERNEL: return None
    if self.op is Ops.INDEX and self.src[0].op is Ops.RESHAPE: return None
    if self.op is Ops.BARRIER: return None
    if self.op in GroupOp.Block: return None
    from tinygrad.shape.shapetracker import ShapeTracker
    # MovementOps define a new ShapeTracker from the arg
    if self.op is Ops.BUFFERIZE: return ShapeTracker.from_shape(tuple([int(r.vmax+1) for r in self.src[1:]]))
    # allow reshape from nothing
    if self.op is Ops.RESHAPE and self.src[0].st is None: return ShapeTracker.from_shape(self.arg)
    if self.op in GroupOp.Movement: return unwrap(self.src[0].st).mop(self.op, self.arg)
    # CONST with a DEVICE has a shape of ()
    if self.op is Ops.CONST and len(self.src) and self.src[0].op is Ops.DEVICE: return ShapeTracker.from_shape(())
    if self.op is Ops.STORE and isinstance(self.dtype, PtrDType): return ShapeTracker.from_shape((self.dtype.size,))
    if self.op is Ops.STORE and self.dtype is not dtypes.void: return self.src[0].src[0].st
    # BufferOps and ASSIGN flow ShapeTracker from a direct edge
    if self.op in {Ops.STORE, Ops.ASSIGN, Ops.LOAD}: return self.src[0].st

    # BUFFER/BUFFER_VIEW and KERNEL only have a size
    if self.op in {Ops.BUFFER, Ops.BUFFER_VIEW}: return ShapeTracker.from_shape((self.size,))
    if self.op is Ops.KERNEL:
      ast = self.arg.ast
      return ShapeTracker.from_shape((ast.size,)) if ast.st is not None else None
    if self.op in {Ops.DEFINE_GLOBAL, Ops.DEFINE_LOCAL, Ops.DEFINE_REG}:
      sz = self.ptrdtype.size
      return ShapeTracker.from_shape((sz,)) if sz > 0 else None

    # hack for PTX, CASTing the ptr loses the shape
    if self.op is Ops.CAST and self.src[0].op is Ops.DEFINE_GLOBAL: return None

    # otherwise we get the shape from sources
    if not (src_sts := [x.st for x in self.src if x.st is not None]): return None
    assert all_same([x.shape for x in src_sts]), f"UOp sources must have the same shape {self} {[x.shape for x in src_sts]}"
    shape = src_sts[0].shape
    # shape changing ops
=======
  def _shape(self) -> tuple[sint, ...]|None:
>>>>>>> 9cd35dea
    match self.op:
      # late ops don't have shape
      case Ops.UNIQUE | Ops.DEVICE | Ops.RANGE | Ops.INDEX | Ops.LOAD | Ops.IF | Ops.BARRIER | Ops.CUSTOM | Ops.CUSTOMI | \
           Ops.VECTORIZE | Ops.VCONST | Ops.SUBSTITUTE | Ops.GEP | Ops.SPECIAL | Ops.UNROLL | Ops.PRECAST:
        return None

      # some ops init the shape
      case Ops.CONST | Ops.DEFINE_VAR | Ops.BIND: return () if self._device is not None else None
      case Ops.BUFFER: return (self.arg,)
      case Ops.BUFFER_VIEW: return (self.arg[0],)
      case Ops.BUFFERIZE: return tuple([int(r.vmax+1) for r in self.src[1:]])
      case Ops.DEFINE_GLOBAL | Ops.DEFINE_LOCAL | Ops.DEFINE_REG: return (self.ptrdtype.size,)

      # passthrough ops
      case Ops.REDUCE | Ops.MSTACK | Ops.MSELECT | Ops.DETACH | Ops.CONTIGUOUS | Ops.CONTIGUOUS_BACKWARD | Ops.FUSE: return self.src[0]._shape

      # ops with custom handling
      case Ops.KERNEL: return self.arg.ast._shape
      case Ops.STORE:
        if isinstance(self.dtype, PtrDType): return (self.ptrdtype.size,)
        if self.dtype is not dtypes.void: return self.src[0].src[0].shape
        return None

      # TODO: disallow shape changing bitcast
      case Ops.BITCAST:
        ps = self.src[0]._shape
        if ps is None: return None
        if (output_sz:=self.dtype.itemsize) != (input_sz:=self.src[0].dtype.itemsize): return ps[:-1]+(ssimplify((ps[-1]*input_sz) // output_sz),)
        return ps

      # TODO: disallow reshape from nothing. tested by TestOpenClip.test_multigpu_clip_score
      case Ops.RESHAPE:
        if self.src[0]._shape is None: return self.marg

    # movement ops change the shape. this is the logic from the old ShapeTracker
    # NOTE: ssimplify is required because the shape needs to be canonical for broadcasting and same shape checking
    if self.op in GroupOp.Movement.union({Ops.MULTI, Ops.REDUCE_AXIS, Ops.WMMA}):
      ps = self.src[0]._shape
      # TODO: WMMA is used for both axis WMMA and op WMMA. fix this and remove this hack. tested by BERT on AMD LLVM
      if ps is None and self.op is Ops.WMMA: return None
      if ps is None: raise RuntimeError(f"movement op {self.op} requires shape")
      match self.op:
        case Ops.RESHAPE:
          if not all(x >= 0 for x in self.marg): raise ValueError(f"shape can't contain negative numbers {self.marg}")
          if prod(ps) != prod(self.marg): raise ValueError(f"bad reshape: {ps} -> {self.marg}")
          return self.marg
        case Ops.EXPAND:
          if len(ps) != len(self.marg) or not all(s==ns or (s==1 and ns>=0) for s,ns in zip(ps, self.marg)):
            raise ValueError(f"bad expand: {ps} -> {self.marg}")
          return self.marg
        case Ops.PERMUTE:
          if sorted(self.marg) != list(range(len(ps))): raise ValueError(f"invalid permutation {self.marg} of len {len(ps)}")
          return tuple(ps[i] for i in self.marg)
        case Ops.PAD:
          # TODO: why do i need resolve here?
          if len(ps) != len(self.marg) or not all(resolve(b>=0) and resolve(e>=0) for b,e in self.marg): raise ValueError(f"invalid pad {self.marg}")
          return tuple(ssimplify(s+b+e) for s,(b,e) in zip(ps, self.marg))
        case Ops.SHRINK:
          # TODO: why do i need resolve here?
          if len(ps) != len(self.marg) or not all(resolve(0<=b) and resolve(b<=e) and resolve(e<=s) for s,(b,e) in zip(ps, self.marg)):
            raise ValueError(f"invalid shrink {self.marg} for {ps}")
          return tuple(ssimplify(e-s) for s,e in self.marg)
        case Ops.FLIP:
          if len(ps) != len(self.marg) or not all(isinstance(x, bool) for x in self.marg): raise ValueError(f"bad flip on {ps}, {self.marg}")
          return ps
        case Ops.MULTI: return tuple(s*len(self.device) if a == self.axis else s for a,s in enumerate(ps))
        case Ops.REDUCE_AXIS | Ops.WMMA:
          axis_arg = self.arg[1] if self.op is Ops.REDUCE_AXIS else self.arg[7]
          if not isinstance(axis_arg, tuple) or not all(isinstance(x, int) and x>=0 and x<len(ps) for x in axis_arg):
            raise ValueError(f"invalid type for axis: {axis_arg}")
          return tuple(1 if i in axis_arg else s for i,s in enumerate(ps))

    # elementwise ops keep the shape the same. all inputs with shape must match
    if self.op in (GroupOp.Elementwise-{Ops.BITCAST}).union({Ops.COPY, Ops.ASSIGN, Ops.NOOP, Ops.SINK, Ops.ALLREDUCE}):
      # TODO: remove this hack for 3 op assign
      input_shapes = [x._shape for x in (self.src[:2] if self.op is Ops.ASSIGN else self.src) if x._shape is not None]
      if len(input_shapes) == 0: return None
      if not all_same(input_shapes): raise RuntimeError(f"shape mismatch at {self.op}: {input_shapes}")
      return input_shapes[0]

    # all Ops must be explicitly handled
    raise NotImplementedError(f"no shape handling for {self.op} with {self.dtype}")

  @property
  def shape(self) -> tuple[sint, ...]:
    if (ret:=self._shape) is None: raise RuntimeError(f"shape requested, but {self.op} doesn't have a shape")
    return ret

  @property
  def size(self) -> int: return prod([int(x.vmax) if isinstance(x, UOp) else x for x in self.shape])

  # determine what ranges this is in
  @recursive_property
  def _ranges(self) -> dict[UOp, None]:
    ret: dict[UOp, None] = {}
    if self.op in range_start.keys():
      for s in self.src[:range_start[self.op]]: ret.update(s.ranges)
      for s in UOp.sink(*self.src[range_start[self.op]:]).ranges:
        if s in ret: del ret[s]
    else:
      for s in self.src: ret.update(s.ranges)
    return ret

  @property
  def ranges(self) -> dict[UOp, None]:
    if self.op is Ops.RANGE: return {self:None}
    return self._ranges

  # *** uop evaluation ***

  def simplify(self, tracked=False, full_symbolic=True):
    # late import!
    from tinygrad.uop.symbolic import symbolic, commutative
    with Context(TRACK_MATCH_STATS=0 if not tracked else TRACK_MATCH_STATS.value):
      return graph_rewrite(self, symbolic if full_symbolic else commutative, name="simplify")
  def ssimplify(self) -> UOp|ConstType: return ret.arg if (ret:=self.simplify()).op is Ops.CONST else ret
  def _eval(self, dtype, expected_type:Type[T]) -> T:
    assert self.dtype in dtype, f"eval with wrong dtype {self}"
    vmin, vmax = (simple_self:=self.simplify())._min_max
    if vmin != vmax: raise ValueError(f"eval failed to be a single number, range is {vmin} to {vmax} in {simple_self.render()}")
    assert isinstance(vmin, expected_type), f"vmin is wrong dtype {type(vmin)} != {expected_type}"
    return vmin
  def __bool__(self): return self._eval((dtypes.bool,), bool)
  def __int__(self): return self._eval(dtypes.ints, int)
  def __float__(self): return self._eval(dtypes.floats, float)
  def substitute(self, dvars:dict[UOp, UOp], name:str|None=None, extra_pm:PatternMatcher|None=None):
    dvars = {k:v for k,v in dvars.items() if k is not v}
    if len(dvars) == 0: return self
    with Context(TRACK_MATCH_STATS=(0 if name is None else TRACK_MATCH_STATS.value)):
      return graph_rewrite(self, (extra_pm+_substitute) if extra_pm is not None else _substitute, dvars, bottom_up=True, name=name)

  # *** uop tracing stuff ***

  @recursive_property
  def trace_num(self):
    num = next(ucount)
    # KERNEL also has a UOp in the arg
    arg = type(self.arg)(self.arg.ast.trace_num, self.arg.metadata) if self.op is Ops.KERNEL else self.arg
    uop_fields[num] = (self.op, self.dtype, tuple(s.trace_num for s in self.src), arg, self.tag)+((self.metadata,) if TRACEMETA>=2 else ())
    return num

  # *** uop syntactic sugar ***

  def sink(*srcs:UOp|None, **kwargs):  # pylint: disable=no-self-argument
    return UOp(Ops.SINK, dtypes.void, tuple([x for x in srcs if x is not None]), **kwargs)
  def detach(self): return UOp(Ops.DETACH, self.dtype, (self,))
  def index(self, *srcs:UOp|None, **kwargs):
    return UOp(Ops.INDEX, kwargs.pop("dtype", self.dtype), (self,)+tuple([x for x in srcs if x is not None]), **kwargs)
  def __getitem__(self, idx): return self.index(*idx)
  def const_like(self, b:ConstLike):
    # constants can optionally have a DEVICE source
    return UOp.const(self.dtype, b, device=self._device, shape=self._shape)
  def broadcast(self, count:int):
    assert self.dtype.count == 1
    if count == 1: return self
    return UOp(Ops.VECTORIZE, self.dtype.vec(count), (self,)*count)
  def cast(self, dtype:DType):
    # TODO: we shouldn't have to check for dtype.count == 1 here, but CAST is misused in AMD LLVM
    if dtype.count == 1 and dtype.count != self.dtype.count: dtype = dtype.vec(self.dtype.count)
    if self.dtype == dtype: return self
    return UOp(Ops.CAST, dtype, (self,))
  def bitcast(self, dtype:DType): return UOp(Ops.BITCAST, dtype, (self,))
  def gep(self, i:tuple[int, ...]|int):
    if isinstance(i, tuple) and len(i) == 1: return self.gep(i[0])
    if isinstance(i, int):
      # NOTE: these are just shortcuts to not have to create and fold later
      if self.op is Ops.VECTORIZE: return self.src[i]
      if self.op is Ops.VCONST: return UOp.const(self.dtype.scalar(), self.arg[i])
      if self.op is Ops.CONST: return UOp.const(self.dtype.scalar(), self.arg)
      i = (i,)
    return UOp(Ops.GEP, self.dtype.scalar().vec(len(i)) if len(i) > 1 else self.dtype.scalar(), (self,), i)
  def load(self, *src:UOp, **kwargs): return UOp(Ops.LOAD, dtype=kwargs.pop("dtype", self.dtype.base), src=(self,)+src, **kwargs)
  def store(self, *src:UOp, **kwargs): return UOp(Ops.STORE, kwargs.pop("dtype", dtypes.void), (self,)+src, **kwargs)
  def assign(self, x:UOp): return UOp(Ops.ASSIGN, self.dtype, (self, x))
  def barrier(self, *src:UOp): return UOp(Ops.BARRIER, src=(self,)+src)
  def alu(self, op, *src:UOp, **kwargs):
    out_dtype = (self, *src)[-1].dtype
    if op in {Ops.CMPLT, Ops.CMPNE, Ops.CMPEQ}: out_dtype = dtypes.bool.vec(out_dtype.count) if out_dtype.count > 1 else dtypes.bool
    return UOp(op, out_dtype, (self,)+src, **kwargs)
  @staticmethod
  def const(dtype:DType, b:ConstLike, device:str|tuple[str, ...]|None=None, shape:tuple[sint, ...]|None=None, src=None):
    if isinstance(b, UOp): return b.unbind()[0] if b.op is Ops.BIND else b
    if isinstance(b, tuple) and all_same(b): b = b[0]  # doesn't have to be a VCONST if they are all the same
    ret = UOp(Ops.VCONST if isinstance(b, tuple) else Ops.CONST, dtype, arg=dtypes.as_const(b, dtype), src=() if src is None else (src,))
    if device is not None: ret = ret.replace(src=(UOp(Ops.DEVICE, arg=device),))
    if shape is not None: ret = ret.reshape((1,)*len(shape)).expand(shape)
    return ret
  @staticmethod
  def range(end:sint, *arg):
    if len(arg) == 0: raise RuntimeError("range needs an arg")
    if len(arg) == 1: arg = arg+(AxisType.LOOP,)
    return UOp(Ops.RANGE, dtype=dtypes.index, src=(sint_to_uop(end),), arg=arg)
  def r(self, op:Ops, axis:tuple[int, ...]):
    axis = tuple(sorted([x for x in axis if resolve(self.shape[x] != 1)]))
    return UOp(Ops.REDUCE_AXIS, self.dtype, (self,), (op, axis)) if len(axis) else self
  @staticmethod
  def invalid(count=1): return UOp(Ops.CONST, dtypes.index.vec(count), src=(), arg=Invalid)
  def valid(self, cond): return self if cond.op is Ops.WHERE and cond.arg else cond.where(self, UOp.invalid(self.dtype.count))
  def get_idx(self) -> UOp:
    assert self.dtype.scalar() is dtypes.index, "Can only call get_idx on index dtype"
    return self.src[1] if self.op is Ops.WHERE and self.src[2].arg is Invalid else self
  def get_valid(self) -> UOp:
    assert self.dtype.scalar() is dtypes.index, "Can only call get_valid on index dtype"
    return self.src[0] if self.op is Ops.WHERE and self.src[2].arg is Invalid else UOp.const(dtypes.bool, self.arg is not Invalid)
  def reduce(self, *src:UOp, **kwargs): return UOp(Ops.REDUCE, kwargs.pop('dtype', self.dtype), src=(self,)+src, **kwargs)

  def is_contiguous(self):
    # TODO: this is is_realized
    if self.op is Ops.RESHAPE: return self.src[0].is_contiguous()
    return self.op is Ops.BUFFER

  def contiguous(self, *args, **kwargs):
    if self.is_contiguous(): return self
    return UOp(Ops.CONTIGUOUS, dtype=self.dtype, src=(self,)+args, **kwargs)
  def contiguous_backward(self): return self.alu(Ops.CONTIGUOUS_BACKWARD)
  def bufferize(self, *args, **kwargs): return UOp(Ops.BUFFERIZE, dtype=self.dtype, src=(self,)+args, **kwargs)
  def fuse(self): return self.alu(Ops.FUSE)
  def allreduce(self, op, device:str|tuple[str, ...]|UOp):
    assert isinstance(self.device, tuple), f"allreduce must be on tuple {self.device} isn't"
    return UOp(Ops.ALLREDUCE, self.dtype, (self, UOp(Ops.DEVICE, arg=device) if not isinstance(device, UOp) else device), op)
  def overflows(self, dtype:DType) -> bool: return self.vmin < dtype.min or dtype.max < self.vmax

  # *** ShapeTracker helpers ***

  def split_uop(self:UOp, sep:Ops):
    if self.op is sep:
      for s in self.src: yield from s.split_uop(sep)
    else: yield self

  # *** from MultiLazyBuffer ***

  def multi(self, axis:int|None):
    assert isinstance(self.device, tuple), f"multi device must be tuple, {self.device} isn't"
    assert axis is not None, "multi None is no longer supported"
    return UOp(Ops.MULTI, self.dtype, (self,), axis)

  @property
  def bounds(self):
    if self.axis is None: raise RuntimeError("bounds is not defined when axis is None")
    return tuple(itertools.pairwise(itertools.accumulate([self.src[0].shape[self.axis] for _ in self.device], initial=0)))

  @functools.cached_property
  def axis(self) -> int|None:
    if self.op is Ops.MULTI: return self.arg
    # NOTE: they all have to share an axis, we always choose [-1]
    if self.op in GroupOp.ALU: return axes[-1] if (axes := dedup([x.axis for x in self.src if x.axis is not None])) else None
    if len(self.src) == 0: return None
    src_axis = self.src[0].axis
    if self.op is Ops.REDUCE_AXIS: return None if src_axis is not None and src_axis in self.arg[1] else src_axis
    if self.op is Ops.RESHAPE:
      if src_axis is None: return None
      arg_acc:list[sint] = list(itertools.accumulate(self.marg, operator.mul, initial=1))
      # new_axis is the last one that preserves prod(prior to new_axis) and must not move items between shards
      # TODO: what to do about shrinking to self.shape[self.axis]==1 len(self.real_lbs)==1?
      return len(arg_acc) - arg_acc[::-1].index(prod(self.src[0].shape[:src_axis])) - 1
    if self.op is Ops.PERMUTE: return self.marg.index(src_axis) if src_axis is not None else None
    return src_axis

  def _unshard(self, axis:int) -> UOp:
    bsz, dcount = self.shape[axis], len(self.device)
    dnum = UOp.variable("_device_num", 0, dcount-1)
    return self.pad(tuple((0,0) if a != axis else (bsz*dnum, bsz*(dcount-1) - bsz*dnum) for a in range(len(self.shape))))

  def _shard(self, axis:int) -> UOp:
    dcount = len(self.device)
    dnum = UOp.variable("_device_num", 0, dcount-1)
    if self.shape[axis] % dcount != 0: raise RuntimeError(f"multi axis uneven: {self.shape[axis]=} {axis=} {dcount=}")
    sz = self.shape[axis] // dcount
    return self.shrink(tuple((0,s) if i != axis else (dnum*sz,dnum*sz+sz) for i,s in enumerate(self.shape)))
  def shard(self, devices:tuple[str, ...], axis:int) -> UOp: return self.copy_to_device(devices)._shard(axis).multi(axis)

  # *** from LazyBuffer ***

  def copy_to_device(self, device:str|tuple[str, ...]|UOp, arg=None):
    assert arg is None or isinstance(self.device, tuple)
    inp = self if arg is None else UOp(Ops.MSELECT, self.dtype, src=(self,), arg=arg)
    return UOp(Ops.COPY, self.dtype, (inp, UOp(Ops.DEVICE, arg=device) if not isinstance(device, UOp) else device))
  def mselect(self, arg:int) -> UOp: return UOp(Ops.MSELECT, self.dtype, (self,), arg)
  @property
  def metadata(self) -> tuple[Metadata, ...]|None: return all_metadata.get(self, None)

  # *** uop movement ops ***

  @property
  def base(self) -> UOp:
    if self.op in GroupOp.Movement: return self.src[0].base
    if self.op is Ops.MULTI: return self.src[0].base  # MULTI is really a VIEW
    return self

  # like gep, but might return an integer
  def sgep(self, i:int) -> sint:
    match self.op:
      case Ops.CONST: return self.arg
      case Ops.VCONST: return self.arg[i]
      case Ops.VECTORIZE: return cast(sint, self.src[i].ssimplify())
      case _: raise RuntimeError(f"no sgep on {self.op}")

  @functools.cached_property
  def marg(self):
    match self.op:
      case Ops.RESHAPE | Ops.EXPAND: return tuple(self.src[1].sgep(i) for i in range(self.src[1].dtype.count))
      case Ops.PAD | Ops.SHRINK: return tuple((self.src[1].sgep(i), self.src[2].sgep(i)) for i in range(self.src[1].dtype.count))
      case Ops.PERMUTE | Ops.FLIP: return self.arg
      case _: raise RuntimeError(f"{self.op} is not a MovementOp")

  def _mop(self, op:Ops, arg, same_shape_noop:bool=False) -> UOp:
    match op:
      case Ops.RESHAPE | Ops.EXPAND: src_args = [arg]
      case Ops.PAD | Ops.SHRINK: src_args = list(zip(*arg))
      case Ops.PERMUTE | Ops.FLIP: src_args = []
      case _: raise RuntimeError(f"{op} is not a MovementOp")
    usrcs = []
    for arg in src_args:
      if len(arg) == 0: usrcs.append(UOp(Ops.VECTORIZE, dtypes.index.vec(0)))
      elif all(isinstance(x, int) for x in arg): usrcs.append(UOp.const(dtypes.index.vec(len(arg)), arg))
      else: usrcs.append(UOp(Ops.VECTORIZE, dtypes.index.vec(len(arg)), tuple(UOp.const(dtypes.index, x) if isinstance(x, int) else x for x in arg)))
    ret = UOp(op, self.dtype, (self,)+tuple(usrcs), arg if len(usrcs) == 0 else None)
    # for all movement ops, we check shape property
    if ret.shape == self.shape and same_shape_noop: return self
    return ret

  # in these four, if the shape doesn't change we can return self
  def forced_reshape(self, arg:tuple[sint, ...]): return self._mop(Ops.RESHAPE, arg, same_shape_noop=False)
  def reshape(self, arg:tuple[sint, ...]): return self._mop(Ops.RESHAPE, arg, same_shape_noop=True)
  def expand(self, arg:tuple[sint, ...]): return self._mop(Ops.EXPAND, arg, same_shape_noop=True)
  def shrink(self, arg:tuple[tuple[sint, sint], ...]): return self._mop(Ops.SHRINK, arg, same_shape_noop=True)
  def pad(self, arg:tuple[tuple[sint, sint], ...]): return self._mop(Ops.PAD, arg, same_shape_noop=True)

  # in these two, we have custom logic to check if they are a no-op
  def permute(self, arg:tuple[int, ...]): return self._mop(Ops.PERMUTE, arg, same_shape_noop=False) if arg != tuple(range(len(self.shape))) else self
  def flip(self, arg:tuple[bool, ...]): return self._mop(Ops.FLIP, arg, same_shape_noop=False) if any(arg) and len(arg) == len(self.shape) else self

  # *** uop UNIQUE ***

  # TODO: use this in Buffer
  unique_num = itertools.count(0)
  @staticmethod
  def unique(): return UOp(Ops.UNIQUE, arg=next(UOp.unique_num))

  # *** uop Buffer stuff ***

  @staticmethod
  def new_buffer(device:str|tuple[str, ...], size:int, dtype:DType): return UOp(Ops.BUFFER, dtype, (UOp.unique(), UOp(Ops.DEVICE, arg=device)), size)
  @property
  def device(self) -> str|tuple[str, ...]: return cast(str|tuple[str, ...], unwrap(self._device))
  @recursive_property
  def _device(self) -> str|tuple[str, ...]|None:
    if self.op is Ops.DEVICE: return self.arg
    if self.op is Ops.BUFFERIZE: return self.arg.device
    if self.op is Ops.MSELECT:
      assert isinstance(self.src[0].device, tuple), "mselect must be on tuple device"
      return self.src[0].device[self.arg]
    if self.op is Ops.MSTACK: return tuple(cast(str, x.device) for x in self.src)
    if self.op in {Ops.COPY, Ops.BUFFER, Ops.ALLREDUCE}: return self.src[1].device
    for x in self.src:
      if x._device is not None: return x._device
    return None
  @property
  def buf_uop(self) -> UOp:
    if self.op is Ops.BUFFER: return self
    if self.op is Ops.MSELECT: return self.src[0].buf_uop.mselect(self.arg)
    if self.op is Ops.MSTACK: return UOp(Ops.MSTACK, self.dtype, src=tuple(x.buf_uop for x in self.src))
    assert self.op is Ops.ASSIGN, f"must be ASSIGN {self.op}"
    return self.src[0].base

  def as_buf(self) -> UOp:
    if self.op is Ops.MSELECT: return self.src[0].as_buf().mselect(self.arg)
    if self.op is Ops.MSTACK: return UOp(Ops.MSTACK, self.dtype, src=tuple(x.as_buf() for x in self.src))
    # TODO: this should be the only one of these. this is the one RANGEIFY uses
    s = self
    while len(s.src) and s.op not in {Ops.BUFFER, Ops.BUFFERIZE, Ops.MSTACK}: s = s.src[0]
    return s

  @property
  def buffer(self) -> Buffer|MultiBuffer:
    from tinygrad.device import Buffer, MultiBuffer
    if self is not self.base:
      assert self.op is Ops.RESHAPE, f"can only be RESHAPE {self}"
      return self.src[0].buffer
    if self.op is Ops.MSELECT:
      ret = self.src[0].buffer
      assert isinstance(ret, MultiBuffer)
      return ret.bufs[self.arg]
    if self.op is Ops.MSTACK:
      ret = MultiBuffer.__new__(MultiBuffer)
      ret.bufs = [cast(Buffer, x.buffer) for x in self.src]
      assert all_same([x.size for x in ret.bufs]) and all_same([x.dtype for x in ret.bufs]), "multibuffers mismatch buffers"
      return ret
    assert self.op is Ops.BUFFER, f"must be BUFFER {self.op}"
    if (cret:=buffers.get(self)) is not None: return cret
    rdtype = self.dtype if isinstance(self.dtype, ImageDType) else self.dtype.base
    if isinstance(self.device, tuple): ret = MultiBuffer(self.device, self.size, rdtype).ref(1)
    else: ret = Buffer(self.device, self.size, rdtype).ref(1)
    buffers[self] = ret
    return ret
  @property
  def realized(self) -> Buffer|MultiBuffer|None:
    # NOTE: this is used by the JIT to determine which inputs we capture
    return self.buffer if self.op in {Ops.BUFFER, Ops.MSTACK} and self.buffer.is_allocated() else None
  @property
  def is_realized(self) -> bool:
    return all(x.base.realized is not None for x in self.base.src) if self.base.op is Ops.MULTI else self.base.realized is not None

  # *** uop Variable stuff ***

  @staticmethod
  def variable(name:str, min_val:ConstType, max_val:ConstType, dtype:DType=dtypes.index) -> UOp:
    assert not isinstance(min_val, UOp) and not isinstance(max_val, UOp), f"can't create Variable {name} with {min_val}/{max_val}"
    return UOp(Ops.DEFINE_VAR, dtype, arg=(name, min_val, max_val))
  @property
  def expr(self) -> str:
    assert self.op is Ops.DEFINE_VAR, f"op is {self.op}, need DEFINE_VAR"
    return self.arg[0]
  def bind(self, val:int|UOp):
    assert self.op is Ops.DEFINE_VAR, f"op is {self.op}, need DEFINE_VAR"
    uval = self.const_like(val) if isinstance(val, int) else val
    assert self.arg[1] <= uval.vmin and uval.vmax <= self.arg[2], f"bind {val} not in range [{self.arg[1]}, {self.arg[2]}]"
    return UOp(Ops.BIND, self.dtype, (self, uval))
  def unbind(self) -> tuple[Variable, int]:
    assert self.op is Ops.BIND and self.src[0].op is Ops.DEFINE_VAR and self.src[1].op is Ops.CONST, f"can't unbind {self}"
    return self.src[0], self.src[1].arg
  def unbind_all(self) -> tuple[UOp, dict[Variable, int]]:
    ret:dict[Variable, int] = {}
    return graph_rewrite(self, pm_unbind, ctx=ret), ret
  @property
  def val(self) -> int: return self.unbind()[1]
  def vars(self) -> set[UOp]:
    bound_vars = set([x for x in self.toposort() if x.op is Ops.BIND and x.src[0].op is Ops.DEFINE_VAR])
    bound_var_base = set(x.src[0] for x in bound_vars)
    all_vars = set([x for x in self.toposort() if x.op is Ops.DEFINE_VAR])
    return bound_vars.union(set([x for x in all_vars if x not in bound_var_base]))
  def variables(self) -> list[Variable]:
    return sorted(set([x.unbind()[0] if x.op is not Ops.DEFINE_VAR else x for x in self.vars()]), key=lambda v: v.arg)

  # *** uop symbolic stuff ***

  def is_increasing(self:UOp) -> bool:
    # is f a monotonically increasing function regards its input
    if self.op in GroupOp.Irreducible: return True
    if self.op is Ops.ADD: return self.src[0].is_increasing() and self.src[1].is_increasing()
    if self.op in (Ops.MUL, Ops.IDIV) and self.src[1].op is Ops.CONST and self.src[1].arg >= 0: return self.src[0].is_increasing()
    return False  # False if not sure
  def const_factor(self) -> int:
    """largest known int that divides self"""
    # TODO: for negatives it's not the largest
    if self.op is Ops.CONST: return self.arg
    if self.op is Ops.VCONST: return math.gcd(*self.arg)
    if self.op is Ops.ADD: return math.gcd(self.src[0].const_factor(), self.src[1].const_factor())
    if self.op is Ops.MUL: return self.src[0].arg if self.src[0].op is Ops.CONST else self.src[1].arg if self.src[1].op is Ops.CONST else 1
    return 1
  def divides(self, v:int) -> UOp|None:
    if v==1: return self
    if self.op is Ops.CONST: return self.const_like(self.arg//v) if self.arg%v == 0 else None
    if self.op is Ops.VCONST: return self.const_like(tuple(x//v for x in self.arg)) if all(x%v == 0 for x in self.arg) else None
    if self.op is Ops.ADD: return d0+d1 if (d0:=self.src[0].divides(v)) is not None and (d1:=self.src[1].divides(v)) is not None else None
    if self.op is Ops.MUL:
      if (d0:=self.src[0].divides(v)) is not None: return d0 * self.src[1]
      if (d1:=self.src[1].divides(v)) is not None: return self.src[0] * d1
    return None # generic None if we aren't sure
  def pop_const(self, op=Ops.ADD) -> tuple[UOp, ConstType]:
    return (self.src[0], self.src[1].arg) if self.op is op and self.src[1].op is Ops.CONST else (self, identity_element(op, self.dtype))
  @staticmethod
  def gcd(*uops: UOp) -> UOp:
    terms, factors = zip(*[(u.divides(f:=u.const_factor()),f) for u in uops])
    count = functools.reduce(operator.and_, [collections.Counter(term.split_uop(Ops.MUL)) for term in terms])
    return math.prod([*count.elements(), terms[0].const_like(math.gcd(*factors))])  # put the const at the top
  def divide_exact(self, v:UOp) -> UOp|None:
    if self is v: return self.const_like(1)
    if self.op is Ops.ADD: return None if (s0:=self.src[0].divide_exact(v)) is None or (s1:=self.src[1].divide_exact(v)) is None else s0+s1
    if v.op is Ops.CONST: return self.divides(v.arg)
    if self.op is Ops.MUL:
      (fac, const), (div_fac, div_const) = self.pop_const(Ops.MUL), v.pop_const(Ops.MUL)
      new_count = collections.Counter(fac.split_uop(Ops.MUL))
      new_count.subtract(div_fac.split_uop(Ops.MUL))
      if const%div_const==0 and all(v>=0 for v in new_count.values()): return math.prod([*new_count.elements(), self.const_like(const//div_const)])
    return None # generic None if we aren't sure
  def sum(self:UOp, *uops:UOp) -> UOp: return functools.reduce(operator.or_ if self.dtype is dtypes.bool else operator.add, uops, self)
  def prod(self:UOp, *uops:UOp) -> UOp: return functools.reduce(operator.and_ if self.dtype is dtypes.bool else operator.mul, uops, self)
  @property
  def vmin(self) -> ConstType: return self._min_max[0]
  @property
  def vmax(self) -> ConstType: return self._min_max[1]
  @functools.cached_property
  def _min_max(self) -> tuple[ConstType, ConstType]:
    if self.op in GroupOp.Binary and not dtypes.is_float(self.dtype):
      (s0_vmin, s0_vmax), (s1_vmin, s1_vmax) = self.src[0]._min_max, self.src[1]._min_max
      if self.op is Ops.ADD: return s0_vmin+s1_vmin, s0_vmax+s1_vmax
      if self.op is Ops.SUB: return s0_vmin-s1_vmax, s0_vmax-s1_vmin
      if self.op is Ops.AND and s1_vmin == s1_vmax and s0_vmin >= 0 and s1_vmin >= 0: return min(0, s0_vmin), min(s0_vmax, s1_vmax)
      if self.op is Ops.MUL: return min(vals:=(s0_vmin*s1_vmin, s0_vmin*s1_vmax, s0_vmax*s1_vmin, s0_vmax*s1_vmax)), max(vals)
      # SHL/SHR on consts only
      if self.op is Ops.SHL and s1_vmin == s1_vmax and all_int(t:=(s0_vmin, s0_vmax, s1_vmin)): return t[0] << t[2], t[1] << t[2]
      if self.op is Ops.SHR and s1_vmin == s1_vmax and all_int(t:=(s0_vmin, s0_vmax, s1_vmin)): return t[0] >> t[2], t[1] >> t[2]
      if self.op is Ops.MOD:
        if s1_vmin > 0: return (0, s1_vmax-1) if s0_vmin >= 0 else (-(s1_vmax-1), 0) if s0_vmax <= 0 else (-(s1_vmax-1), s1_vmax-1)
        if s1_vmax < 0: return (0, -s1_vmin-1) if s0_vmin >= 0 else (-(-s1_vmin-1), 0) if s0_vmax <= 0 else (-(-s1_vmin-1), -s1_vmin-1)
      if self.op is Ops.IDIV:
        assert isinstance(s0_vmin, int) and isinstance(s0_vmax, int) and isinstance(s1_vmin, int) and isinstance(s1_vmax, int)
        if s1_vmin*s1_vmax>0:
          return min(vals:=(cdiv(s0_vmin, s1_vmin), cdiv(s0_vmin, s1_vmax), cdiv(s0_vmax, s1_vmin), cdiv(s0_vmax, s1_vmax))), max(vals)
      if self.op is Ops.MAX: return max(s0_vmin, s1_vmin), max(s0_vmax, s1_vmax)
      if self.op is Ops.CMPLT: return (s0_vmax<s1_vmin, s0_vmin<s1_vmax)
      if self.op is Ops.CMPNE: return ((s0_vmax < s1_vmin) or (s1_vmax < s0_vmin), not (s0_vmin == s0_vmax == s1_vmin == s1_vmax))
      if self.dtype == dtypes.bool:
        if self.op is Ops.OR: return s0_vmin or s1_vmin, s0_vmax or s1_vmax
        if self.op is Ops.AND: return s0_vmin and s1_vmin, s0_vmax and s1_vmax
    # float has NAN issue and we use explicit NAN in transcendental
    if self.op is Ops.WHERE and dtypes.is_int(self.dtype): return min(self.src[1].vmin, self.src[2].vmin), max(self.src[1].vmax, self.src[2].vmax)
    # NOTE: returned UOp is assumed to be CONST
    if self.op is Ops.DEFINE_VAR and self.arg: return self.arg[1], self.arg[2]
    if self.op in (Ops.RANGE, Ops.SPECIAL): return 0, (self.src[0]-1).vmax
    if self.op is Ops.BIND: return self.src[0]._min_max # ignore the bound value
    if self.op in {Ops.UNROLL, Ops.VECTORIZE}: return min(x.vmin for x in self.src), max(x.vmax for x in self.src)
    if self.op is Ops.CONST and self.arg is not Invalid: return self.arg, self.arg
    if self.op is Ops.VCONST and Invalid not in self.arg: return (min(self.arg), max(self.arg))
    if self.op is Ops.GEP: return self.src[0]._min_max
    # TODO: CAST to bool/unsigned is not monotone, still some case can be simplified
    if self.op is Ops.CAST and self.dtype in dtypes.floats+dtypes.sints+(dtypes.index,):
      return max(dtypes.min(self.dtype), self.src[0].vmin), min(self.src[0].vmax, dtypes.max(self.dtype))
    return dtypes.min(self.dtype), dtypes.max(self.dtype)

  @functools.cached_property
  def _sym_fxn(self):
    sself = self.simplify()
    varnames = tuple(x.arg[0] for x in sself.toposort() if x.op is Ops.DEFINE_VAR)
    # TODO: sanitize varnames, or don't use naked eval while staying fast
    return eval("lambda "+','.join(varnames)+": "+sself.render(pm=renderer_infer)), varnames  # pylint: disable=eval-used

  def sym_infer(self, var_vals:dict[str, int]):
    fxn, varnames = self._sym_fxn
    return fxn(**{k:v for k,v in var_vals.items() if k in varnames})

  def render(self, simplify=True, pm:PatternMatcher|None=None) -> str:
    with Context(TRACK_MATCH_STATS=0, SPEC=0):
      ret = graph_rewrite(self.simplify() if simplify else self, renderer if pm is None else pm)
    return ret.arg if ret.op is Ops.NOOP else str(ret)

@dataclass(frozen=True)
class KernelInfo:
  name: str = "test"            # name of the kernel
  axis_types: tuple[AxisType, ...] = tuple()
  dont_use_locals: bool = False # don't use local indexing
  applied_opts: tuple = tuple()
  opts_to_apply: tuple|None = None
  @property
  def function_name(self): return to_function_name(self.name)

# ******** ops in python ********

def safe_exp2(x):
  try: return 2 ** x
  except OverflowError: return math.inf

def safe_pow(x, y):
  try: return math.nan if isinstance(p:=pow(x, y), complex) else p
  except ZeroDivisionError: return math.inf
  except ValueError: return math.inf if x > 0 else -math.inf

python_alu: dict[Ops, Callable]  = {
  Ops.LOG2: lambda x: math.log2(x) if x > 0 else -math.inf if x == 0 else math.nan, Ops.EXP2: safe_exp2,
  Ops.SQRT: lambda x: math.sqrt(x) if x >= 0 else math.nan, Ops.RECIP: lambda x: 1/x if x != 0 else math.copysign(math.inf, x),
  Ops.SIN: lambda x: math.sin(x) if not math.isinf(x) else math.nan, Ops.POW: safe_pow, Ops.TRUNC: math.trunc,
  Ops.NEG: operator.neg, Ops.ADD: operator.add, Ops.SUB: operator.sub, Ops.MUL: operator.mul, Ops.CMPNE: operator.ne, Ops.CMPLT: operator.lt,
  Ops.XOR: operator.xor, Ops.OR: operator.or_, Ops.AND: operator.and_, Ops.SHR: operator.rshift, Ops.SHL: operator.lshift, Ops.MAX: max,
  Ops.MOD: cmod, Ops.IDIV: cdiv, Ops.MULACC: lambda x,y,z: (x*y)+z, Ops.WHERE: lambda x,y,z: y if x else z, Ops.CMPEQ: operator.eq}

def exec_alu(op:Ops, dtype:DType, operands, truncate_output=True):
  if dtype.count > 1:
    return tuple([exec_alu(op, dtype.scalar(), [x[i] if isinstance(x, tuple) else x for x in operands]) for i in range(dtype.count)])
  if dtype==dtypes.index and op in GroupOp.Binary and Invalid in operands: return Invalid
  alu = python_alu[op](*operands)
  return truncate.get(dtype, lambda x: x)(alu) if truncate_output else alu

# ***** uop helpers *****

def print_uops(uops:list[UOp]):
  for i,u in enumerate(uops):
    formatted_srcs = [(uops.index(x) if x.op is not Ops.CONST else f"{x.arg}") if x in uops else "--" for x in u.src]
    print(f"{i:4d} {str(u.op):20s}: {str(u.dtype):30s} " f"{str(formatted_srcs):32s} {u.arg}")

# ***** pattern matcher *****

def get_location() -> tuple[str, int]:
  frm = sys._getframe(1)
  # skip over ops.py/mathtraits.py (unless there's nothing but ops.py/mathtraits.py)
  while pathlib.Path(frm.f_code.co_filename).name in ("ops.py", "mathtraits.py") and frm.f_back is not None and \
      not frm.f_back.f_code.co_filename.startswith("<frozen"):
    frm = frm.f_back
  return frm.f_code.co_filename, frm.f_lineno

@functools.cache
def lines(fn) -> list[str]:
  with open(fn) as f: return f.readlines()

def printable(loc:tuple[str, int]) -> str:
  try: return lines(loc[0])[loc[1]-1].strip()
  except FileNotFoundError: return "<missing>"

class UPat(MathTrait):
  __slots__ = ("op", "dtype", "arg", "name", "src")
  def __init__(self, op:Ops|tuple[Ops, ...]|set[Ops]|None=None, dtype:DType|tuple[DType, ...]|None=None,
               src:tuple[UPat, ...]|list[UPat]|UPat|None=None, arg:Any=None,
               name:str|None=None, allow_any_len:bool=False, custom_early_reject:set[Ops]|None=None, location=None):
    assert op is None or isinstance(op, (Ops, tuple, set)), "op must be Ops or tuple of Ops"
    self.op: tuple[Ops, ...]|None = (op,) if isinstance(op, Ops) else (tuple(op) if isinstance(op, set) else op)
    self.dtype: tuple[DType, ...]|None = (dtype,) if isinstance(dtype, DType) else dtype
    self.arg, self.name, self._in_src, self.custom_early_reject = arg, name, src, custom_early_reject
    self.src: Any = None
    assert self.name != "ctx", "UPat can't be named ctx"
    assert dtype is None or isinstance(dtype, DType) or all(isinstance(x, DType) for x in dtype), f"invalid dtype {dtype}"

    # try all permutations if it's a list
    if isinstance(src, list): self.src = list(itertools.permutations(src)) if not all_same(src) else [tuple(src)]
    # only one if it's a tuple
    elif isinstance(src, tuple): self.src = [src]
    # repeat if it's a UPat
    elif isinstance(src, UPat): self.src = [itertools.repeat(src)]

    self.strict_length = not (allow_any_len or isinstance(src, UPat) or src is None)
    self.required_len: int = 0 if isinstance(src, UPat) or src is None else len(src)
    self.location = location or get_location()

    if custom_early_reject is not None: self.early_reject = custom_early_reject
    else:
      upat_match = [src] if isinstance(src, UPat) else ([] if src is None else self.src[0])
      self.early_reject = {pp.op[0] for pp in upat_match if pp.op is not None and len(pp.op) == 1}

  def __reduce__(self):
    return UPat, (self.op, self.dtype, self._in_src, self.arg, self.name, not self.strict_length, self.custom_early_reject, self.location)
  def named(self, name:str): return UPat(self.op, self.dtype, self._in_src, self.arg, name, not self.strict_length, self.custom_early_reject)

  @staticmethod
  def any(*src): return UPatAny(src=src)
  def or_casted(self, name:str|None=None): return UPat.any(self if name is None else self.named(name), UPat(Ops.CAST, name=name, src=(self,)))

  @staticmethod
  @functools.cache
  def var(name:str|None=None, dtype:DType|tuple[DType, ...]|None=None): return UPat(dtype=dtype, name=name)
  @staticmethod
  @functools.cache
  def cvar(name:str|None=None, dtype:DType|tuple[DType, ...]|None=None, vec=True, arg=None):
    return UPat((Ops.CONST,Ops.VCONST) if vec else Ops.CONST, dtype, name=name, arg=arg)
  @staticmethod
  def const(dtype:DType|tuple[DType, ...]|None, b:ConstType|InvalidType): return UPat(Ops.CONST, dtype=dtype, arg=b)

  # lil helper
  def f(self, op, **kwargs): return UPat(op, src=(self,), **kwargs)

  # copied from UOp
  def sink(self, *srcs:UPat|None, **kwargs): return UPat(Ops.SINK, dtypes.void, (self,)+tuple([x for x in srcs if x is not None]), **kwargs)
  def index(self, idx:UPat, valid:UPat|None=None): return UPat(Ops.INDEX, self.dtype, (self,idx,valid) if valid is not None else (self,idx))
  def cast(self, dtype=None, **kwargs): return UPat(Ops.CAST, dtype, (self,), **kwargs)
  def bitcast(self, dtype=None): return UPat(Ops.BITCAST, dtype, (self,))
  def gep(self, i:int|None=None, **kwargs): return UPat(Ops.GEP, None, (self,), (i,) if i is not None else None, **kwargs)
  def load(self, *src:UPat, **kwargs): return UPat(Ops.LOAD, src=(self,)+src, **kwargs)
  def store(self, *src:UPat, **kwargs): return UPat(Ops.STORE, self.dtype, (self,)+src, **kwargs)
  def assign(self, x:UPat, **kwargs): return UPat(Ops.ASSIGN, self.dtype, (self,x), **kwargs)
  def reduce(self, *src:UPat, **kwargs): return UPat(Ops.REDUCE, self.dtype, src=(self,)+src, **kwargs)
  def fuse(self): return self.alu(Ops.FUSE)
  def broadcast(self, **kwargs): return UPat(Ops.VECTORIZE, self.dtype, src=self, **kwargs)
  def or_broadcasted(self, **kwargs): return UPat.any(self, self.broadcast(**kwargs))
  def contiguous(self, *args, **kwargs): return UPat(Ops.CONTIGUOUS, dtype=self.dtype, src=(self,)+args, **kwargs)

  def const_like(self, b:ConstLike): return UPat.const(self.dtype, cast(ConstType, b))
  def alu(self, op:Ops, *src:UPat):
    asrc = (self,)+src
    return UPat(op, dtypes.bool if op in {Ops.CMPLT, Ops.CMPNE} else asrc[-1].dtype, list(asrc) if op in GroupOp.Commutative else asrc)

  def match(self:UPat, uop:UOp, store:dict[str, UOp]) -> list[dict[str, UOp]]:
    if (self.op is not None and uop.op not in self.op) or \
       (self.name is not None and store.setdefault(self.name, uop) is not uop) or \
       (self.dtype is not None and uop.dtype not in self.dtype and uop.dtype.scalar() not in self.dtype) or \
       (self.arg is not None and self.arg != uop.arg) or \
       (len(uop.src) < self.required_len) or \
       (self.strict_length and len(uop.src) != self.required_len): return []
    if self.src is None: return [store]
    res: list[dict[str, UOp]] = []
    for vp in self.src:
      stores, new_stores = [store.copy()], []
      for uu, vv in zip(uop.src, vp):
        for s in stores: new_stores.extend(vv.match(uu, s))
        stores, new_stores = new_stores, []
      res.extend(stores)
    return res

class UPatAny(UPat):
  def match(self:UPat, uop:UOp, store:dict[str, UOp]) -> list[dict[str, UOp]]:
    matches = [x.match(uop, store.copy()) for x in self.src[0]]
    return flatten([x for x in matches if x is not None])

def deconstruct_function(fxn:Callable) -> tuple:
  new_globals = {k:v for k,v in fxn.__globals__.items() if k in fxn.__code__.co_names}
  for co in fxn.__code__.co_consts:
    if isinstance(co, types.CodeType): new_globals.update({k:v for k,v in fxn.__globals__.items() if k in co.co_names})
  # NOTE: optional round trip through pickle!
  assert fxn.__closure__ is None, "closures are not supported in pattern matchers"
  ret = fxn.__code__, new_globals, fxn.__name__, fxn.__defaults__
  return pickle.loads(pickle.dumps(ret)) if getenv("TEST_PICKLE") else ret

@functools.cache
def upat_interpret(p:UPat, fxn:Callable) -> Callable:
  real_fxn = types.FunctionType(*deconstruct_function(fxn))
  if 'ctx' in inspect.signature(real_fxn).parameters:
    def universal_match(uop, ctx):
      for match in p.match(uop, {}):
        if (ret:=real_fxn(ctx=ctx, **match)) is not None: return ret  # pylint: disable=not-callable
      return None
  else:
    def universal_match(uop, _):
      for match in p.match(uop, {}):
        if (ret:=real_fxn(**match)) is not None: return ret  # pylint: disable=not-callable
      return None
  return universal_match

class PatternMatcher:
  def __init__(self, patterns:Sequence[tuple[UPat, Callable|tuple]], compiled=bool(getenv("UPAT_COMPILE", 1))):
    if compiled: from tinygrad.uop.upat import upat_compile
    # if this comes from a pickle, we reconstruct the lambda functions here
    self.patterns:list[tuple[UPat, Callable]] = [(p,types.FunctionType(*fxn) if isinstance(fxn, tuple) else fxn) for p,fxn in patterns]
    # NOTE: use of DefaultDict here is very dangerous! all keys will live for the lifetime of the PatternMatcher!
    self.pdict: dict[Ops, list[tuple[UPat, Callable, set]]] = {}
    # uop is required, arg is optional
    for p,fxn in self.patterns:
      assert p.op is not None
      if compiled and (match:=upat_compile(p, fxn)) is not None: pass # pylint: disable=E0606
      else: match = upat_interpret(p, fxn)
      for uop in p.op: self.pdict.setdefault(uop, []).append((p, match, p.early_reject))

  def __reduce__(self): return PatternMatcher, ([(x,deconstruct_function(fxn) if fxn.__name__ == "<lambda>" else fxn) for x,fxn in self.patterns],)

  @functools.cache  # pylint: disable=method-cache-max-size-none
  def __add__(self, more:PatternMatcher) -> PatternMatcher: return PatternMatcher(self.patterns+more.patterns)

  def rewrite(self, uop:UOp, ctx=None) -> UOp|None:
    ler = {u.op for u in uop.src}
    for _,match,early_reject in self.pdict.get(uop.op, []):
      if not early_reject.issubset(ler): continue
      if (ret:=match(uop, ctx)) is not None and ret is not uop: return ret
    return None

# *** tracking pattern matcher ***

TRACK_MATCH_STATS = ContextVar("TRACK_MATCH_STATS", 2 if VIZ else 0)
match_stats:dict[UPat, list[int|float]] = dict()

# TRACK_MATCH_STATS>=2 or VIZ=1 saves all matches
ucount = itertools.count()
uop_fields:dict[int, tuple] = {}

@dataclass(frozen=True)
class TrackedGraphRewrite:
  loc:tuple[str, int]                           # location that called graph_rewrite
  sink:int                                      # the sink input to graph_rewrite
  matches:list[tuple[int, int, tuple, float]]   # before/after UOp, UPat location and time
  name:str                                      # name of the rewrite
  depth:int                                     # depth if it's a subrewrite
  bottom_up:bool

tracked_keys:list[TracingKey] = []
tracked_ctxs:list[list[TrackedGraphRewrite]] = []
_name_cnt:dict[str, itertools.count] = {}

if getenv("CAPTURE_PROCESS_REPLAY"):
  replay_capture: dict[str, bytes] = {}
  import atexit
  @atexit.register
  def save_to_diskcache():
    for k,v in replay_capture.items(): diskcache_put("process_replay", k, v, prepickled=True)

def add_trace_group(kt:TracingKey) -> None:
  tracked_keys.append(kt)
  tracked_ctxs.append([])

def track_rewrites(name:Callable[..., str|TracingKey]|bool=True, replay:bool=False):
  def _decorator(func):
    def __wrapper(*args, **kwargs):
      fn = key = func.__name__
      if TRACK_MATCH_STATS >= 2: add_trace_group(key:=TracingKey(n:=f"{fn} n{next(_name_cnt.setdefault(fn, itertools.count(1)))}", (n,)))
      with cpu_profile(key, "TINY") as e:
        ret = func(*args, **kwargs)
      if TRACK_MATCH_STATS >= 2 and callable(name):
        name_ret = name(*args, **kwargs, ret=ret)
        assert isinstance(name_ret, (TracingKey, str)), f"name function returned {type(name_ret)}"
        tracked_keys[-1] = k = TracingKey(n:=tracked_keys[-1].display_name.replace(fn, name_ret), (n,)) if isinstance(name_ret, str) else name_ret
        e.name = TracingKey(k.display_name if isinstance(name_ret, str) else f"{fn} for {k.display_name}", k.keys)
      if getenv("CAPTURE_PROCESS_REPLAY") and replay:
        # find the unittest frame we're capturing in
        frm = sys._getframe(1)
        while (f_back:=frm.f_back) is not None and "unittest" not in f_back.f_code.co_filename: frm = f_back
        loc = f"{frm.f_code.co_filename.split('/')[-1]}:{frm.f_lineno} {frm.f_code.co_name}"
        # capture global context vars and all the args passed in
        with Context(PICKLE_BUFFERS=0):
          inputs = (fn, args, kwargs, ContextVar._cache)
          replay_capture[hashlib.sha256(pickle.dumps(inputs)).hexdigest()] = pickle.dumps(inputs+(loc, ret))
      return ret
    return __wrapper
  return _decorator

active_rewrites:list[TrackedGraphRewrite] = []
def profile_matches(fxn:Callable):
  def wrap(*args, **kwargs):
    name = str(kwargs.get("name", None) or fxn.__name__)
    assert args and isinstance(args[0], UOp), f"invalid match tracing inputs for {name} with {args}"
    if tracking:=(TRACK_MATCH_STATS >= 2):
      loc = ((frm:=sys._getframe(1)).f_code.co_filename, frm.f_lineno)
      depth = len(active_rewrites)
      if not tracked_ctxs: add_trace_group(TracingKey(f"default {fxn.__name__}"))
      tracked_ctxs[-1].append(ctx:=TrackedGraphRewrite(loc, args[0].trace_num, [], name, depth, kwargs.get("bottom_up", False)))
      active_rewrites.append(ctx)
    with cpu_profile(name, "TINY", display=tracking):
      ret = fxn(*args, **kwargs)
    if tracking: active_rewrites.pop()
    return ret
  return wrap

class TrackedPatternMatcher(PatternMatcher):
  def rewrite(self, uop:UOp, ctx=None) -> UOp|None:
    ret = None
    ler = {u.op for u in uop.src}
    for p,match,early_reject in self.pdict.get(uop.op, []):
      if p not in match_stats: match_stats[p] = [0,0,0.0,0.0]
      st = time.perf_counter()
      if not early_reject.issubset(ler):
        match_stats[p][2] += time.perf_counter()-st
        continue
      match_stats[p][1] += 1
      try: ret = match(uop, ctx)
      except Exception:
        if TRACK_MATCH_STATS >= 2 and active_rewrites:
          active_rewrites[-1].matches.append((uop.trace_num, UOp(Ops.REWRITE_ERROR,src=uop.src,arg=str(sys.exc_info()[1])).trace_num,p.location,0))
        raise
      if ret is not None and ret is not uop:
        match_stats[p][0] += 1
        match_stats[p][3] += (et:=time.perf_counter()-st)
        if TRACK_MATCH_STATS >= 3: print(f"{et*1e6:7.2f} us -- ", printable(p.location))
        if TRACK_MATCH_STATS >= 2 and isinstance(ret, UOp) and active_rewrites:
          active_rewrites[-1].matches.append((uop.trace_num, ret.trace_num, p.location, et))
        return ret
      match_stats[p][2] += time.perf_counter()-st
    return None

@dataclass(frozen=True)
class RewriteTrace: keys:list[TracingKey]; rewrites:list[list[TrackedGraphRewrite]]; uop_fields:dict[int, tuple] # noqa: E702

if TRACK_MATCH_STATS or PROFILE:
  PatternMatcher = TrackedPatternMatcher  # type: ignore
  import atexit
  @atexit.register
  def print_match_stats():
    if TRACK_MATCH_STATS >= 2:
      with open(fn:=temp("rewrites.pkl", append_user=True), "wb") as f:
        print(f"rewrote {len(tracked_ctxs)} graphs and matched {sum(len(r.matches) for x in tracked_ctxs for r in x)} times, saved to {fn}")
        pickle.dump(RewriteTrace(tracked_keys, tracked_ctxs, uop_fields), f)
    if VIZ: return launch_viz("VIZ", temp("rewrites.pkl", append_user=True))
    if getenv("PRINT_MATCH_STATS", TRACK_MATCH_STATS.value):
      ret = [0,0,0.0,0.0]
      for k,v in sorted(list(match_stats.items()), key=lambda x: x[1][2]+x[1][3]):
        loc_str = f"{k.location[0].split('/')[-1]}:{k.location[1]}"
        if v[1] != 0: print(f"{v[0]:6d} / {v[1]:7d} -- {v[3]*1000.:9.2f} / {(v[2]+v[3])*1000.:9.2f} ms -- {loc_str:20s}", printable(k.location))
        ret = [x+y for x,y in zip(ret, v)]
      print(f"{ret[0]:6d} / {ret[1]:7d} -- {ret[3]*1000.:9.2f} / {(ret[2]+ret[3])*1000.:9.2f} ms -- TOTAL")
      print(f"{len(match_stats)} rules, {sum(v[0] > 0 for v in match_stats.values())} matched once")

  def launch_viz(env_str:str, data:str):
    os.environ[env_str] = "0"
    os.environ[f"{env_str}_DATA"] = data
    if not int(os.getenv("VIZ", "0")) and not int(os.getenv("PROFILE", "0")) and not int(os.getenv("SQTT", "0")):
      args = ['--kernels', getenv("VIZ_DATA", "")] if getenv("VIZ_DATA", "") else []
      args += ['--profile', getenv("PROFILE_DATA", "")] if getenv("PROFILE_DATA", "") else []
      os.execv(sys.executable, [sys.executable] + [pathlib.Path(__file__).resolve().parent.parent / "viz" / "serve.py"] + args)

# *** simple graph rewrite engine ***

with Context(SPEC=0): SENTINEL = UOp(Ops.SENTINEL)
class BottomUpGate(Exception): pass
class RewriteContext:
  def __init__(self, pm, bpm, ctx=None):
    self.pm: PatternMatcher|None = pm
    self.pm_cache: dict[UOp, UOp|None] = {}
    self.bpm: PatternMatcher|None = bpm
    self.bpm_cache: dict[UOp, UOp|None] = {}
    self.ctx = ctx
    self.replace: dict[UOp, UOp] = {}

  def cached_pm_rewrite(self, x:UOp):
    if (ret:=self.pm_cache.get(x,SENTINEL)) is not SENTINEL: return ret
    ret = self.pm_cache[x] = cast(PatternMatcher, self.pm).rewrite(x, self.ctx)
    return ret

  def cached_bpm_rewrite(self, x:UOp):
    if (ret:=self.bpm_cache.get(x,SENTINEL)) is not SENTINEL: return ret
    ret = self.bpm_cache[x] = cast(PatternMatcher, self.bpm).rewrite(x, self.ctx)
    return ret

  def unified_rewrite(self, root:UOp) -> UOp:
    stack: collections.deque[tuple[UOp, int, UOp]] = collections.deque([(root, 0, root)])
    on_stack = {root}  # all UOps either on the stack or in self.replace, i.e. dont have to be placed again
    REWRITE_STACK_LIMIT = getenv("REWRITE_STACK_LIMIT", 250000)
    while stack:
      if len(stack) > REWRITE_STACK_LIMIT: raise RuntimeError("infinite loop in graph_rewrite (stack too big)")
      n, stage, new_n = stack.pop()
      if n in self.replace: continue  # skip any nodes we have seen
      if stage == 0:
        # if bottom up, we rewrite this node early. in both cases, we add its srcs to the stack
        if self.bpm is not None:
          # apply rewrite rules until a fixed point is reached. may return `uop` itself if PatternMatcher doesn't match
          test_n: UOp|None = n
          seen = set()
          try:
            while test_n is not None:
              if test_n in seen: raise RuntimeError("infinite loop in fixed_point_rewrite")
              seen.add(test_n)
              new_n, test_n = test_n, self.cached_bpm_rewrite(test_n)
          except BottomUpGate:
            # if the bpm matching raised a gate, we are done with this node and dont continue down the srcs
            self.replace[n] = new_n
            continue
        stack.append((n, 1, new_n))
        for x in reversed(new_n.src):
          if x in on_stack: continue
          stack.append((x, 0, x))
          on_stack.add(x)
      elif stage == 1:
        tmp = []
        for x in new_n.src:
          if (rx:=self.replace.get(x, SENTINEL)) is SENTINEL:
            # if some new sources aren't ready, we try this again later. happens with on_stack, maybe should remove?
            stack.appendleft((n, 1, new_n))
            break
          tmp.append(rx)
        else:
          # in stage 1, once all srcs are rewritten, rebuild (if changed) or run top-down rewrite
          if (new_src:=tuple(tmp)) == new_n.src:
            # if top down, do the rewrite. if no rewrite or bottom up, we are done rewriting this node so we add it to the dict
            if self.pm is None or (new_src_n:=self.cached_pm_rewrite(new_n)) is None:
              self.replace[n] = new_n
              continue
          else:
            # if srcs changed from rewrites, construct a new UOp with the new srcs
            new_src_n = UOp(new_n.op, new_n.dtype, new_src, new_n.arg, new_n.tag)
          # trigger a rewrite of new_src_n, then after that rewrite is done, link it back to n
          stack.append((n, 2, new_src_n))
          stack.append((new_src_n, 0, new_src_n))
      else:
        # in stage 2, we link the result of new_n to the result of n
        if (replaced_new_n:=self.replace.get(new_n, SENTINEL)) is SENTINEL:
          # not ready, try the link later
          stack.appendleft((n, 2, new_n))
        else:
          # otherwise we are done
          self.replace[n] = replaced_new_n
    return self.replace[root]

@profile_matches
def graph_rewrite(sink:UOp, pm:PatternMatcher, ctx=None, bottom_up=False, name=None, bpm=None) -> UOp:
  rewrite_ctx = RewriteContext(pm if not bottom_up else None, pm if bottom_up else bpm, ctx)
  return rewrite_ctx.unified_rewrite(sink)

@profile_matches
def graph_rewrite_map(sink:UOp, pm:PatternMatcher, ctx=None, bottom_up=False, name=None, bpm=None,
                      input_map:dict[UOp, UOp]|None=None, ) -> dict[UOp, UOp]:
  rewrite_ctx = RewriteContext(pm if not bottom_up else None, pm if bottom_up else bpm, ctx)
  new_map: dict[UOp, UOp] = {}
  for k in (list(sink.toposort())[::-1] if bottom_up else sink.toposort()):
    new_map[k] = v = rewrite_ctx.unified_rewrite(k)
    if k is not v and k.metadata is not None: all_metadata[v] = tuple(dedup(all_metadata.get(v, ())))+k.metadata
  if input_map is not None:
    for k,v in input_map.items(): new_map[k] = new_map.get(v,v)
  return new_map

def sint_to_uop(x:sint) -> UOp: return UOp.const(dtypes.index, x) if isinstance(x, int) else x.cast(dtypes.index)

def select_dtype(u): return (dtypes.long if u.overflows(dtypes.int32) else dtypes.int).vec(u.dtype.count)
pm_lower_index_dtype = PatternMatcher([
  # There are no Unary ops at this point in symbolic, those are introduced later
  (UPat(GroupOp.Binary, name="u", src=(UPat.var("x").cast(dtypes.index), UPat.var("y").cast(dtypes.index))), lambda u,x,y:
    x.cast(dt:=least_upper_dtype(select_dtype(u), x.dtype, y.dtype)).alu(u.op, y.cast(dt)).cast(u.dtype)),
  (UPat((Ops.CONST, Ops.VCONST), dtype=dtypes.index, name="u"), lambda u: u.replace(dtype=select_dtype(u)).cast(u.dtype) if u.arg!=Invalid else None),
  (UPat(Ops.WHERE, dtypes.index, src=(UPat.var("cond"), UPat.var("x").cast(dtypes.index), UPat.var("y").cast(dtypes.index))), lambda cond,x,y:
    cond.where(x.cast(dt:=least_upper_dtype(x.dtype, y.dtype)), y.cast(dt)).cast(dtypes.index)),
  (UPat(Ops.RANGE, src=(UPat.var("end").cast(dtypes.index)), name="r"), lambda r,end: r.replace(dtype=end.dtype, src=(end,)).cast(dtypes.index)),
  (UPat(Ops.VECTORIZE, src=UPat().cast(dtypes.index), name="v"),
    lambda v: v.replace(dtype=(dt:=select_dtype(v)), src=tuple(s.src[0].cast(dt.scalar()) for s in v.src)).cast(dtypes.index)),
  # special can only be int32
  (UPat(Ops.SPECIAL, src=(UPat.var("var").cast(dtypes.index),), name="u"), lambda u,var: u.replace(dtype=dtypes.int, src=(var,)).cast(dtypes.index)),
  (UPat(Ops.DEFINE_VAR, dtype=dtypes.index, name="u"), lambda u: u.replace(dtype=dtypes.int).cast(dtypes.index)),
  (UPat(Ops.BIND, src=(UPat.var("var").cast(dtypes.index), UPat.cvar("val").cast(dtypes.index))), lambda var,val: var.bind(val).cast(dtypes.index)),
  (UPat(Ops.CAST, src=(UPat(name="x").cast(dtypes.index),), name="c"), lambda x,c: x.cast(c.dtype)),
  # lower Invalid
  (UPat.var("buf").index(UPat.var("cond").where(UPat.var("idx"), UPat(Ops.CONST, arg=Invalid))), lambda buf,idx,cond: buf.index(idx, cond)),
  # remove hanging casts
  (UPat(Ops.INDEX, src=(UPat.var("buf"), UPat.var("idx", dtypes.ints).cast()),), lambda buf,idx: buf.index(idx)),
  (UPat(Ops.INDEX, src=(UPat.var("buf"), UPat.var("idx", dtypes.ints).cast(), UPat.var("valid"))), lambda buf,idx,valid: buf.index(idx, valid)),
  (UPat((Ops.STORE, Ops.LOAD), src=(UPat(), UPat(), UPat().cast(dtypes.index)), allow_any_len=True, name="s"),
    lambda s: s.replace(src=s.src[:2]+tuple(u.src[0] for u in s.src[2:]))),
  (UPat((Ops.SINK, Ops.NOOP), src=UPat().cast(dtypes.index), name="n"), lambda n: n.replace(src=tuple(s.src[0] for s in n.src))),
])
def _index_to_concrete_int(u:UOp): return graph_rewrite(u.sink(), pm_lower_index_dtype).src[0]

_substitute = PatternMatcher([(UPat(tuple(Ops), name="x"), lambda ctx,x: ctx.get(x,None))])

def do_unbind(ctx:dict[Variable, int], x:UOp):
  v,i = x.unbind()
  ctx[v] = i
  return v
pm_unbind = PatternMatcher([(UPat(Ops.BIND, name="x"), do_unbind)])

# for debug
syms = { Ops.ADD: "+", Ops.SUB: "-", Ops.IDIV: "//", Ops.MOD: "%", Ops.SHL: "<<", Ops.SHR: ">>",
         Ops.MUL: "*", Ops.CMPLT: "<", Ops.CMPNE: "!=", Ops.AND: "&", Ops.OR: "|", Ops.XOR: "^"}
renderer = PatternMatcher([
  (UPat((Ops.DEFINE_VAR,), name="x"), lambda x: UOp(Ops.NOOP, arg=x.arg[0])),
  (UPat((Ops.SPECIAL), name="x"), lambda x: UOp(Ops.NOOP, arg=x.arg)),
  (UPat(Ops.RANGE, name="x"), lambda x: UOp(Ops.NOOP, arg=f"r{range_str(x)}")),
  (UPat((Ops.CONST, Ops.VCONST), name="x"), lambda x: UOp(Ops.NOOP, arg=str(x.arg))),
  (UPat(Ops.UNROLL, name="x"), lambda x: UOp(Ops.NOOP, arg=f"UNROLL({x.src[0].arg}, {x.arg})")),
  (UPat(Ops.CAST, name="x"), lambda x: UOp(Ops.NOOP, arg=f"({str(x.dtype)[7:]})({x.src[0].arg})")),
  (UPat(Ops.BIND, src=UPat(Ops.NOOP), name="x"), lambda x: x.src[0]),
  #(UPat(Ops.BIND, src=UPat(Ops.NOOP), name="x"), lambda x: UOp(Ops.NOOP, arg=f"{x.src[0].arg}[={x.src[1].arg}]")),
  (UPat(Ops.NEG, src=UPat(Ops.NOOP), name="x"), lambda x: UOp(Ops.NOOP, arg=f"(-{x.src[0].arg})")),
  (UPat(Ops.RECIP, src=UPat(Ops.NOOP), name="x"), lambda x: UOp(Ops.NOOP, arg=f"(1/{x.src[0].arg})")),
  (UPat(Ops.MAX, src=UPat(Ops.NOOP), name="x"), lambda x: UOp(Ops.NOOP, arg=f"max({x.src[0].arg}, {x.src[1].arg})")),
  (UPat(Ops.MULACC, src=UPat(Ops.NOOP), name="x"), lambda x: UOp(Ops.NOOP, arg=f"({x.src[0].arg}*{x.src[1].arg}+{x.src[2].arg})")),
  (UPat(Ops.WHERE, src=UPat(Ops.NOOP), name="x"), lambda x: UOp(Ops.NOOP, arg=f"({x.src[1].arg} if {x.src[0].arg} else {x.src[2].arg})")),
  (UPat(set(syms.keys()), src=UPat(Ops.NOOP), name="x"), lambda x: UOp(Ops.NOOP, arg=f"({x.src[0].arg}{syms[x.op]}{x.src[1].arg})")),
  (UPat((Ops.INDEX, Ops.BUFFERIZE), name="x"), lambda x:
   UOp(Ops.NOOP, arg=''.join([f"[{strip_parens(y.arg)}]" for y in x.src[1:]])) if all(y.op is Ops.NOOP for y in x.src[1:]) else None),
  (UPat(Ops.VECTORIZE, src=UPat(Ops.NOOP), name="x"),
   lambda x: UOp(Ops.NOOP, arg=f"{{{','.join([y.arg for y in x.src])}}}" if not all_same(x.src) else f"{{{x.src[0].arg}, ...}}")),
])
renderer_infer = PatternMatcher([
  (UPat(Ops.MOD, src=UPat(Ops.NOOP), name="x"), lambda x: UOp(Ops.NOOP, arg=f"cmod({x.src[0].arg}, {x.src[1].arg})")),
  (UPat(Ops.IDIV, src=UPat(Ops.NOOP), name="x"), lambda x: UOp(Ops.NOOP, arg=f"cdiv({x.src[0].arg}, {x.src[1].arg})")),
  *renderer.patterns
])

sugar = { Ops.SINK: "sink", Ops.STORE: "store", Ops.LOAD: "load", Ops.SQRT: "sqrt", Ops.INDEX: "index", Ops.REDUCE: "reduce",
          Ops.WHERE: "where", Ops.RECIP: "reciprocal", Ops.EXP2: "exp2", Ops.LOG2: "log2", Ops.SIN: "sin"}
pm_pyrender = PatternMatcher([
  (UPat(Ops.CONST, src=(UPat(Ops.NOOP),), name="x"), lambda x: UOp(Ops.NOOP, arg=f"UOp.const({x.dtype}, {x.arg}, src={x.src[0].arg})")),
  (UPat(Ops.CONST, name="x"), lambda x: UOp(Ops.NOOP, arg=f"UOp.const({x.dtype}, {x.arg})")),
  (UPat(Ops.CAST, src=(UPat(Ops.NOOP),), name="x"), lambda x: UOp(Ops.NOOP, arg=f"{x.src[0].arg}.cast({x.dtype})")),
  (UPat(Ops.BITCAST, src=(UPat(Ops.NOOP),), name="x"), lambda x: UOp(Ops.NOOP, arg=f"{x.src[0].arg}.bitcast({x.dtype})")),
  (UPat({Ops.MAX, Ops.THREEFRY, Ops.CMPLT, Ops.CMPNE, Ops.POW}, src=UPat(Ops.NOOP), name="x"),
   lambda x: UOp(Ops.NOOP, arg=f"{x.src[0].arg}.alu({x.op}, {x.src[1].arg})")),
  (UPat(Ops.RANGE, src=(UPat(Ops.NOOP),), name="x"), lambda x:
    UOp(Ops.NOOP, arg=f"UOp.range({x.src[0].arg}, {str(x.arg[0])}, {str(x.arg[1])})")),
  (UPat(set(sugar.keys()), src=UPat(Ops.NOOP), name="x"), lambda x: UOp(Ops.NOOP,
    arg=f"{x.src[0].arg}.{sugar[x.op]}({', '.join([y.arg for y in x.src[1:]] + ([f'arg={str(x.arg)}'] if x.arg is not None else []))})")),
  (UPat(Ops.REDUCE_AXIS, src=(UPat(Ops.NOOP),), name="x"),
   lambda x: UOp(Ops.NOOP, arg=f"{x.src[0].arg}.f({x.op}, arg=({', '.join([str(y) for y in x.arg])}))")),
])

@Context(SPEC=0)
def pyrender(ast:UOp) -> list[str]:
  cmap = ast.get_consumer_map()
  to_render = set()
  for u in ast.toposort():
    if u.op is Ops.STORE: to_render.add(u.src[1])
    if len(cmap[u]) == 1 and u.op not in {Ops.DEFINE_GLOBAL, Ops.LOAD} or u.op in {Ops.CONST}: continue
    if u.op in {Ops.SINK}:
      for s in u.src: to_render.add(s)
    to_render.add(u)
  ret: list[str] = []
  rep: dict[UOp, UOp] = {}
  for u in ast.toposort():
    if u not in to_render: continue
    ret.append(f"c{len(ret)} = {u.substitute(rep).render(simplify=False, pm=pm_pyrender+renderer)}")
    rep[u] = UOp(Ops.NOOP, arg=f"c{len(ret)-1}")
  return ret[0:-1] + ["ast ="+ret[-1].split("=", 1)[1]]

# *** what was symbolic.py ***

sint = int|UOp
Variable = UOp

ConstLike = ConstType|InvalidType|Variable|tuple[ConstType|InvalidType, ...]<|MERGE_RESOLUTION|>--- conflicted
+++ resolved
@@ -175,48 +175,7 @@
   # *** uop shape stuff ***
 
   @recursive_property
-<<<<<<< HEAD
-  def st(self) -> ShapeTracker|None:
-    if self.op is Ops.INDEX and self.src[0].op in {Ops.DEFINE_GLOBAL, Ops.DEFINE_LOCAL, Ops.DEFINE_REG, Ops.MSTACK,
-                                                   Ops.MSELECT, Ops.BUFFER, Ops.BUFFERIZE, Ops.VECTORIZE, Ops.STORE}:
-      return None
-    if self.op is Ops.INDEX and self.src[0].op is Ops.ASSIGN and self.src[0].src[1].op is Ops.KERNEL: return None
-    if self.op is Ops.INDEX and self.src[0].op is Ops.RESHAPE: return None
-    if self.op is Ops.BARRIER: return None
-    if self.op in GroupOp.Block: return None
-    from tinygrad.shape.shapetracker import ShapeTracker
-    # MovementOps define a new ShapeTracker from the arg
-    if self.op is Ops.BUFFERIZE: return ShapeTracker.from_shape(tuple([int(r.vmax+1) for r in self.src[1:]]))
-    # allow reshape from nothing
-    if self.op is Ops.RESHAPE and self.src[0].st is None: return ShapeTracker.from_shape(self.arg)
-    if self.op in GroupOp.Movement: return unwrap(self.src[0].st).mop(self.op, self.arg)
-    # CONST with a DEVICE has a shape of ()
-    if self.op is Ops.CONST and len(self.src) and self.src[0].op is Ops.DEVICE: return ShapeTracker.from_shape(())
-    if self.op is Ops.STORE and isinstance(self.dtype, PtrDType): return ShapeTracker.from_shape((self.dtype.size,))
-    if self.op is Ops.STORE and self.dtype is not dtypes.void: return self.src[0].src[0].st
-    # BufferOps and ASSIGN flow ShapeTracker from a direct edge
-    if self.op in {Ops.STORE, Ops.ASSIGN, Ops.LOAD}: return self.src[0].st
-
-    # BUFFER/BUFFER_VIEW and KERNEL only have a size
-    if self.op in {Ops.BUFFER, Ops.BUFFER_VIEW}: return ShapeTracker.from_shape((self.size,))
-    if self.op is Ops.KERNEL:
-      ast = self.arg.ast
-      return ShapeTracker.from_shape((ast.size,)) if ast.st is not None else None
-    if self.op in {Ops.DEFINE_GLOBAL, Ops.DEFINE_LOCAL, Ops.DEFINE_REG}:
-      sz = self.ptrdtype.size
-      return ShapeTracker.from_shape((sz,)) if sz > 0 else None
-
-    # hack for PTX, CASTing the ptr loses the shape
-    if self.op is Ops.CAST and self.src[0].op is Ops.DEFINE_GLOBAL: return None
-
-    # otherwise we get the shape from sources
-    if not (src_sts := [x.st for x in self.src if x.st is not None]): return None
-    assert all_same([x.shape for x in src_sts]), f"UOp sources must have the same shape {self} {[x.shape for x in src_sts]}"
-    shape = src_sts[0].shape
-    # shape changing ops
-=======
   def _shape(self) -> tuple[sint, ...]|None:
->>>>>>> 9cd35dea
     match self.op:
       # late ops don't have shape
       case Ops.UNIQUE | Ops.DEVICE | Ops.RANGE | Ops.INDEX | Ops.LOAD | Ops.IF | Ops.BARRIER | Ops.CUSTOM | Ops.CUSTOMI | \
