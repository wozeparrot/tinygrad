<<<<<<< HEAD
import os, sys, mmap, io, ctypes, contextlib, pathlib
from typing import Optional, Generator, Callable
=======
import os, sys, mmap, io, ctypes, ctypes.util, contextlib
from typing import Generator, Callable
>>>>>>> 3002c63b
from tinygrad.helpers import OSX, round_up
from tinygrad.device import Compiled, Allocator
with contextlib.suppress(ImportError):
  import _posixshmem
  from tinygrad.runtime.autogen import io_uring, libc

class DiskDevice(Compiled):
  _tried_io_uring_init = False

  def __init__(self, device:str):
    if not DiskDevice._tried_io_uring_init: self._iouring_setup()

    self.size: int|None = None
    self.fd: int|None = None
    self.count = 0
    super().__init__(device, DiskAllocator(self), None, None, None)
  def _might_open(self, size:int):
    assert self.size is None or size <= self.size, f"can't reopen Disk tensor with larger size, opened with {self.size}, tried to open with {size}"
    if self.size is not None and hasattr(self.device, "mem"):
      self.count += 1
      return
    filename = self.device[len("disk:"):]
    self.size = size

    if sys.platform != "win32" and filename.startswith("shm:"):
      fd = _posixshmem.shm_open("/"+filename[4:].lstrip("/"), os.O_RDWR, 0o600)
      self.mem = mmap.mmap(fd, self.size, mmap.MAP_SHARED | MAP_POPULATE | MAP_LOCKED)
      os.close(fd)
    else:
      try: self.fd = os.open(filename, os.O_RDWR|os.O_CREAT|getattr(os, "O_DIRECT", 0))
      except OSError: self.fd = os.open(filename, os.O_RDWR|os.O_CREAT)
      if not pathlib.Path(filename).is_block_device() and os.fstat(self.fd).st_size < self.size: os.ftruncate(self.fd, self.size)
      self.mem = mmap.mmap(self.fd, self.size)
    if hasattr(self.mem, 'madvise') and (hp := getattr(mmap, "MADV_HUGEPAGE", None)) is not None:
      with contextlib.suppress(OSError): self.mem.madvise(hp) # some systems have transparent_hugepage disabled
    self.count += 1
  def _might_close(self):
    self.count -= 1
    if self.count == 0:
      if self.fd is not None: os.close(self.fd)
      self.size = None
  def _iouring_setup(self):
    DiskDevice._tried_io_uring_init = True

    if sys.platform == 'linux' and not hasattr(sys, "getandroidapilevel"):
      fd = libc.syscall(io_uring.NR_io_uring_setup, 4096, ctypes.byref(p:=io_uring.struct_io_uring_params()))
      if fd < 0: return

      sq_ptr = libc.mmap(0, p.sq_off.array + p.sq_entries * 4, mmap.PROT_READ | mmap.PROT_WRITE, mmap.MAP_SHARED | MAP_POPULATE, fd, 0)
      cq_ptr = libc.mmap(0, p.cq_off.cqes + p.cq_entries * ctypes.sizeof(io_uring.struct_io_uring_cqe),
                        mmap.PROT_READ | mmap.PROT_WRITE, mmap.MAP_SHARED | MAP_POPULATE, fd, io_uring.IORING_OFF_CQ_RING)
      sqes = libc.mmap(0, p.sq_entries * ctypes.sizeof(io_uring.struct_io_uring_sqe),
                      mmap.PROT_READ | mmap.PROT_WRITE, mmap.MAP_SHARED | MAP_POPULATE, fd, io_uring.IORING_OFF_SQES)

      def u32ptr(val): return ctypes.cast(val, ctypes.POINTER(ctypes.c_uint32))
      sqdesc = io_uring.struct_io_uring_sq(khead=u32ptr(sq_ptr+p.sq_off.head), ktail=u32ptr(sq_ptr+p.sq_off.tail),
                                           array=u32ptr(sq_ptr+p.sq_off.array),
        kring_mask=u32ptr(sq_ptr+p.sq_off.ring_mask), sqes=ctypes.cast(sqes, ctypes.POINTER(io_uring.struct_io_uring_sqe)))

      cqdesc = io_uring.struct_io_uring_cq(khead=u32ptr(cq_ptr+p.cq_off.head), ktail=u32ptr(cq_ptr+p.cq_off.tail),
        kring_mask=u32ptr(sq_ptr+p.cq_off.ring_mask), cqes=ctypes.cast(cq_ptr+p.cq_off.cqes, ctypes.POINTER(io_uring.struct_io_uring_cqe)))

      DiskDevice.io_uring = io_uring.struct_io_uring(ring_fd=fd, sq=sqdesc, cq=cqdesc) # type: ignore

class DiskBuffer:
  def __init__(self, device:DiskDevice, size:int, offset=0):
    self.device, self.size, self.offset = device, size, offset
  def __repr__(self): return f"<DiskBuffer size={self.size} offset={self.offset}>"
  def _buf(self) -> memoryview:
    assert hasattr(self.device, "mem"), f"DiskBuffer wasn't opened: {self.device.device}"
    return memoryview(self.device.mem)[self.offset:self.offset+self.size]

MAP_LOCKED, MAP_POPULATE = 0 if OSX else 0x2000, getattr(mmap, "MAP_POPULATE", 0 if OSX else 0x008000)
class DiskAllocator(Allocator):
  def __init__(self, dev:DiskDevice): super().__init__(dev)
  def _alloc(self, size:int, options):
    self.dev._might_open(size)
    return DiskBuffer(self.dev, size)
  def _free(self, opaque, options): self.dev._might_close()
  def _as_buffer(self, src:DiskBuffer): return src._buf()
  def _copyin(self, dest:DiskBuffer, src:memoryview): dest._buf()[:] = src
  def _copyout(self, dest:memoryview, src:DiskBuffer):
    if OSX and self.dev.fd is not None:
      # OSX doesn't seem great at mmap, this is faster
      with io.FileIO(self.dev.fd, "a+b", closefd=False) as fo:
        fo.seek(src.offset)
        bytes_read = 0
        while (n := fo.readinto(dest[bytes_read:])) is not None and n > 0: bytes_read += n
    else:
      dest[:] = src._buf()

  def _copyout_sharded(self, src:DiskBuffer, size:int, _get_free_buf:Callable, seg_len:int) -> Generator[tuple[int, int, int, int], None, None]:
    assert hasattr(DiskDevice, 'io_uring'), "function requires io uring support"

    fd_offset = src.offset - (minor_offset := src.offset % mmap.PAGESIZE)
    processed_reqs_cnt, copied_in, next_read_offset, total_copy_size = 0, 0, 0, round_up(size + minor_offset, mmap.PAGESIZE)
    reqs: list[tuple[int, int, int, int]] = []

    while next_read_offset < total_copy_size or len(reqs) != processed_reqs_cnt:
      if next_read_offset < total_copy_size and (copy_batch := _get_free_buf()) is not None:
        # Prepare sqe
        sqe_index = (tail:=DiskDevice.io_uring.sq.ktail[0]) & DiskDevice.io_uring.sq.kring_mask[0]
        sqe = DiskDevice.io_uring.sq.sqes[sqe_index]
        sqe.opcode, sqe.fd, sqe.off = io_uring.IORING_OP_READ, self.dev.fd, fd_offset + next_read_offset
        sqe.addr, sqe.len, sqe.user_data = copy_batch[0], min(seg_len, total_copy_size - next_read_offset), len(reqs)

        # Send sqe
        DiskDevice.io_uring.sq.array[sqe_index] = sqe_index
        DiskDevice.io_uring.sq.ktail[0] = tail + 1
        libc.syscall(io_uring.NR_io_uring_enter, DiskDevice.io_uring.ring_fd, 1, 1, io_uring.IORING_ENTER_GETEVENTS)

        reqs.append((copy_batch, copied_in, minor_offset, real_copy_size:=min(sqe.len - minor_offset, size - copied_in)))
        next_read_offset += sqe.len
        copied_in += real_copy_size
        minor_offset = 0

      if (head:=DiskDevice.io_uring.cq.khead[0]) != DiskDevice.io_uring.cq.ktail[0]:
        cqe = DiskDevice.io_uring.cq.cqes[head & DiskDevice.io_uring.cq.kring_mask[0]]
        assert cqe.res >= 0, f"read from disk failed, err: {cqe.res}"
        yield reqs[cqe.user_data]
        DiskDevice.io_uring.cq.khead[0] = head + 1 # advance
        processed_reqs_cnt += 1

  def _offset(self, buf:DiskBuffer, size:int, offset:int): return DiskBuffer(buf.device, size, offset)<|MERGE_RESOLUTION|>--- conflicted
+++ resolved
@@ -1,10 +1,5 @@
-<<<<<<< HEAD
 import os, sys, mmap, io, ctypes, contextlib, pathlib
-from typing import Optional, Generator, Callable
-=======
-import os, sys, mmap, io, ctypes, ctypes.util, contextlib
 from typing import Generator, Callable
->>>>>>> 3002c63b
 from tinygrad.helpers import OSX, round_up
 from tinygrad.device import Compiled, Allocator
 with contextlib.suppress(ImportError):
