from __future__ import annotations
import pathlib, os
import numpy as np
import pyopencl as cl  # type: ignore
from typing import Optional, List
from tinygrad.helpers import DEBUG, getenv, prod, ImageDType, OSX, fromimport
from tinygrad.ops import Compiled
from tinygrad.runtime.lib import RawBufferCopyInOut, RawBufferTransfer
from tinygrad.codegen.cstyle import CStyleCodegen, CStyleLanguage

OSX_TIMING_RATIO = (125/3) if OSX else 1.0   # see test/external_osx_profiling.py to determine this ratio. it's in like GPU clocks or something

# TODO: if you fork and exit the child process after creating anything with cl on AMD, it hangs on e.wait()
ROCM_LLVM_PATH = pathlib.Path("/opt/rocm/llvm/bin")
#ROCM_LLVM_PATH = pathlib.Path(__file__).parent.parent.parent.parent / "extra/rocm/build/llvm-project/bin"
if DEBUG >= 5:
  early_exec = fromimport("extra.helpers", "enable_early_exec")()

class _CL:
<<<<<<< HEAD
  def __init__(self):
    self.events_in_flight = []
=======
  def __init__(self): self.events_in_flight = []
>>>>>>> 56ee97b3
  def post_init(self, device=None):
    platforms: List[List[cl.Device]] = [y for y in ([x.get_devices(device_type=cl.device_type.GPU) for x in cl.get_platforms()] + [x.get_devices(device_type=cl.device_type.CPU) for x in cl.get_platforms()]) if len(y)]
    self.cl_platform = cl.get_platforms()[getenv('CL_PLATFORM', 0)]
    self.cl_ctxs: List[cl.Context] = [cl.Context(devices=[x]) for x in platforms[getenv('CL_PLATFORM', 0)] if x.name not in getenv('CL_EXCLUDE', "").split(",")] if device is None else [cl.Context(devices=[platforms[getenv('CL_PLATFORM', 0)][device]])]
    if DEBUG >= 1: print(f"using devices: {[ctx.devices[0].hashable_model_and_version_identifier for ctx in self.cl_ctxs]}")
    self.cl_queue: List[cl.CommandQueue] = [cl.CommandQueue(ctx, device=ctx.devices[0], properties=cl.command_queue_properties.PROFILING_ENABLE) for ctx in self.cl_ctxs]
  def synchronize(self):
    for evt in self.events_in_flight: evt.wait()
    self.events_in_flight.clear()
    for q in self.cl_queue: q.finish()
CL = _CL()
<<<<<<< HEAD
CL.post_init() if not os.environ.get("DELAYED_RUNTIME_INIT", False) else None
=======
CL.post_init() if not getenv("DELAYED_RUNTIME_INIT", False) else None
>>>>>>> 56ee97b3

class CLBuffer(RawBufferCopyInOut, RawBufferTransfer):
  def __init__(self, size, dtype, device='0'):
    if isinstance(dtype, ImageDType):
      fmt = cl.ImageFormat(cl.channel_order.RGBA, {2: cl.channel_type.HALF_FLOAT, 4: cl.channel_type.FLOAT}[dtype.itemsize])
      buf = cl.Image(CL.cl_ctxs[int(device)], cl.mem_flags.READ_WRITE, fmt, shape=(dtype.shape[1], dtype.shape[0]))
      assert size == prod(dtype.shape), f"image size mismatch {size} != {dtype.shape}"
      # NOTE: the memory is a bit off here due to padding, it's buf.row_pitch * buf.height * 4 * dtype.itemsize
    else:
      buf = cl.Buffer(CL.cl_ctxs[int(device)], cl.mem_flags.READ_WRITE, size * dtype.itemsize)
    setattr(buf, 'device', int(device))  # device is tracked on the underlying buffer
    super().__init__(size, dtype, buf)

  def _copyin(self, x: np.ndarray):
    assert not self.dtype.name.startswith("image"), f"can't copyin images {self.dtype}"
<<<<<<< HEAD
    # CL.events_in_flight.append(cl.enqueue_copy(CL.cl_queue[self._buf.device], self._buf, np.require(x, requirements='C'), is_blocking=False))
    cl.enqueue_copy(CL.cl_queue[self._buf.device], self._buf, np.require(x, requirements='C'), is_blocking=False)
  def _copyout(self, x:np.ndarray):
    # CL.synchronize()
=======
    CL.events_in_flight.append(cl.enqueue_copy(CL.cl_queue[self._buf.device], self._buf, np.require(x, requirements='C'), is_blocking=False))
  def _copyout(self, x:np.ndarray):
    CL.synchronize()
>>>>>>> 56ee97b3
    assert not self.dtype.name.startswith("image"), f"can't copyout images {self.dtype}"
    cl.enqueue_copy(CL.cl_queue[self._buf.device], x, self._buf, is_blocking=True)
  def _transfer(self, x):
    if "gfx" in CL.cl_ctxs[x._buf.device].devices[0].name: # TODO: only on amd
      e = cl.enqueue_copy_buffer_p2p_amd(CL.cl_platform, CL.cl_queue[x._buf.device], x._buf, self._buf, x.size * x.dtype.itemsize)
      e.wait()

class CLProgram:
  def __init__(self, name:str, prg:str, binary=False, argdtypes=None, options=None):
    self.name, self.argdtypes, self.clprograms = name, argdtypes, [cl.Program(ctx, ctx.devices, [prg]*len(ctx.devices)) if binary else cl.Program(ctx, prg) for ctx in CL.cl_ctxs]  # type: ignore
    try:
      self._clprgs = [clprogram.build(options=options) for clprogram in self.clprograms]
    except cl.RuntimeError as e:
      if DEBUG >= 3: print("FAILED TO BUILD", prg)
      raise e
    self.clprgs = [clprg.__getattr__(name) for clprg in self._clprgs]
    if DEBUG >= 5 and not OSX:
      if 'Adreno' in CL.cl_ctxs[0].devices[0].name:
        fromimport('disassemblers.adreno', 'disasm')(self.binary())
      elif CL.cl_ctxs[0].devices[0].name.startswith('gfx'):
        asm = early_exec(([ROCM_LLVM_PATH / "llvm-objdump", '-d', '-'], self.binary()))
        print('\n'.join([x for x in asm.decode('utf-8').split("\n") if 's_code_end' not in x]))
      else:
        # print the PTX for NVIDIA. TODO: probably broken for everything else
        print(self.binary().decode('utf-8'))
    if self.argdtypes is not None: _ = [clprg.set_scalar_arg_dtypes(self.argdtypes) for clprg in self.clprgs]

  def binary(self): return self.clprograms[0].get_info(cl.program_info.BINARIES)[0]

  @staticmethod
  def max_work_group_size(): return CL.cl_ctxs[0].devices[0].max_work_group_size

  def __call__(self, global_size, local_size, *bufs, wait=False) -> Optional[float]:
    cl_bufs = [x._buf if isinstance(x, CLBuffer) else x for x in bufs]
    e = self.clprgs[cl_bufs[0].device](CL.cl_queue[cl_bufs[0].device], [g*l for g,l in zip(global_size, local_size)] if local_size is not None else global_size, local_size, *cl_bufs)
    if wait:
      e.wait()
      try:
        return ((e.profile.end - e.profile.start) * OSX_TIMING_RATIO) * 1e-9
      except cl.RuntimeError:   # no profiling info available
        return None
    return None

class CLCodegen(CStyleCodegen):
  lang = CStyleLanguage(
    kernel_prefix = "__kernel", buffer_prefix = "__global ", smem_prefix = "__local ",
    half_prekernel = "#pragma OPENCL EXTENSION cl_khr_fp16 : enable",
    barrier = "barrier(CLK_LOCAL_MEM_FENCE);", float4 = "(float4)",
    gid = [f'get_group_id({i})' for i in range(3)], lid = [f'get_local_id({i})' for i in range(3)], uses_vload=True)

GPUBuffer = Compiled(CLBuffer, fromimport("tinygrad.codegen.assembly_rdna", "RDNACodegen") if getenv("RDNA") else CLCodegen, CLProgram, CL.synchronize)<|MERGE_RESOLUTION|>--- conflicted
+++ resolved
@@ -1,5 +1,5 @@
 from __future__ import annotations
-import pathlib, os
+import pathlib
 import numpy as np
 import pyopencl as cl  # type: ignore
 from typing import Optional, List
@@ -17,12 +17,7 @@
   early_exec = fromimport("extra.helpers", "enable_early_exec")()
 
 class _CL:
-<<<<<<< HEAD
-  def __init__(self):
-    self.events_in_flight = []
-=======
   def __init__(self): self.events_in_flight = []
->>>>>>> 56ee97b3
   def post_init(self, device=None):
     platforms: List[List[cl.Device]] = [y for y in ([x.get_devices(device_type=cl.device_type.GPU) for x in cl.get_platforms()] + [x.get_devices(device_type=cl.device_type.CPU) for x in cl.get_platforms()]) if len(y)]
     self.cl_platform = cl.get_platforms()[getenv('CL_PLATFORM', 0)]
@@ -34,11 +29,7 @@
     self.events_in_flight.clear()
     for q in self.cl_queue: q.finish()
 CL = _CL()
-<<<<<<< HEAD
-CL.post_init() if not os.environ.get("DELAYED_RUNTIME_INIT", False) else None
-=======
 CL.post_init() if not getenv("DELAYED_RUNTIME_INIT", False) else None
->>>>>>> 56ee97b3
 
 class CLBuffer(RawBufferCopyInOut, RawBufferTransfer):
   def __init__(self, size, dtype, device='0'):
@@ -54,16 +45,9 @@
 
   def _copyin(self, x: np.ndarray):
     assert not self.dtype.name.startswith("image"), f"can't copyin images {self.dtype}"
-<<<<<<< HEAD
-    # CL.events_in_flight.append(cl.enqueue_copy(CL.cl_queue[self._buf.device], self._buf, np.require(x, requirements='C'), is_blocking=False))
-    cl.enqueue_copy(CL.cl_queue[self._buf.device], self._buf, np.require(x, requirements='C'), is_blocking=False)
-  def _copyout(self, x:np.ndarray):
-    # CL.synchronize()
-=======
     CL.events_in_flight.append(cl.enqueue_copy(CL.cl_queue[self._buf.device], self._buf, np.require(x, requirements='C'), is_blocking=False))
   def _copyout(self, x:np.ndarray):
     CL.synchronize()
->>>>>>> 56ee97b3
     assert not self.dtype.name.startswith("image"), f"can't copyout images {self.dtype}"
     cl.enqueue_copy(CL.cl_queue[self._buf.device], x, self._buf, is_blocking=True)
   def _transfer(self, x):
