from __future__ import annotations
import pathlib, functools
import numpy as np
import pyopencl as cl  # type: ignore
from typing import Optional, List
from tinygrad.helpers import DEBUG, getenv, prod, ImageDType, OSX, fromimport
from tinygrad.ops import Compiled
<<<<<<< HEAD
from tinygrad.runtime.lib import RawBufferCopyInOut, RawBufferTransfer
from tinygrad.codegen.cstyle import CStyleCodegen, CStyleLanguage
=======
from tinygrad.runtime.lib import RawBufferCopyInOut
from tinygrad.codegen.linearizer import LinearizerOptions
from tinygrad.renderer.cstyle import uops_to_cstyle, CStyleLanguage
>>>>>>> 47f18f4d

OSX_TIMING_RATIO = (125/3) if OSX else 1.0   # see test/external_osx_profiling.py to determine this ratio. it's in like GPU clocks or something

# TODO: if you fork and exit the child process after creating anything with cl on AMD, it hangs on e.wait()
ROCM_LLVM_PATH = pathlib.Path("/opt/rocm/llvm/bin")
#ROCM_LLVM_PATH = pathlib.Path(__file__).parent.parent.parent.parent / "extra/rocm/build/llvm-project/bin"
if DEBUG >= 5:
  early_exec = fromimport("extra.helpers", "enable_early_exec")()

class _CL:
  def post_init(self, device=None):
    platforms: List[List[cl.Device]] = [y for y in ([x.get_devices(device_type=cl.device_type.GPU) for x in cl.get_platforms()] + [x.get_devices(device_type=cl.device_type.CPU) for x in cl.get_platforms()]) if len(y)]
    self.cl_platform = cl.get_platforms()[getenv('CL_PLATFORM', 0)]
    self.cl_ctxs: List[cl.Context] = [cl.Context(devices=[x]) for x in platforms[getenv('CL_PLATFORM', 0)] if x.name not in getenv('CL_EXCLUDE', "").split(",")] if device is None else [cl.Context(devices=[platforms[getenv('CL_PLATFORM', 0)][device]])]
    if DEBUG >= 1: print(f"using devices: {[ctx.devices[0].hashable_model_and_version_identifier for ctx in self.cl_ctxs]}")
    self.cl_queue: List[cl.CommandQueue] = [cl.CommandQueue(ctx, device=ctx.devices[0], properties=cl.command_queue_properties.PROFILING_ENABLE) for ctx in self.cl_ctxs]
  def synchronize(self):
    for q in self.cl_queue: q.finish()
CL = _CL()
CL.post_init() if not getenv("DELAYED_RUNTIME_INIT", False) else None

class CLBuffer(RawBufferCopyInOut, RawBufferTransfer):
  def __init__(self, size, dtype, device='0'):
    if isinstance(dtype, ImageDType):
      fmt = cl.ImageFormat(cl.channel_order.RGBA, {2: cl.channel_type.HALF_FLOAT, 4: cl.channel_type.FLOAT}[dtype.itemsize])
      buf = cl.Image(CL.cl_ctxs[int(device)], cl.mem_flags.READ_WRITE, fmt, shape=(dtype.shape[1], dtype.shape[0]))
      assert size == prod(dtype.shape), f"image size mismatch {size} != {dtype.shape}"
      # NOTE: the memory is a bit off here due to padding, it's buf.row_pitch * buf.height * 4 * dtype.itemsize
    else:
      buf = cl.Buffer(CL.cl_ctxs[int(device)], cl.mem_flags.READ_WRITE, size * dtype.itemsize)
    setattr(buf, 'device', int(device))  # device is tracked on the underlying buffer
    super().__init__(size, dtype, buf)

  def _copyin(self, x:np.ndarray):
    assert not self.dtype.name.startswith("image"), f"can't copyin images {self.dtype}"
    self.event = cl.enqueue_copy(CL.cl_queue[self._buf.device], self._buf, np.require(x, requirements='C'), is_blocking=False)
  def _copyout(self, x:np.ndarray):
    assert not self.dtype.name.startswith("image"), f"can't copyout images {self.dtype}"
    buf = cl.Buffer(CL.cl_ctxs[self._buf.device], cl.mem_flags.WRITE_ONLY | cl.mem_flags.USE_HOST_PTR, 0, hostbuf=x.data)
    mapped, event = cl.enqueue_map_buffer(CL.cl_queue[self._buf.device], buf, cl.map_flags.WRITE, 0, self.size, dtype=self.dtype.np, is_blocking=False)
    with mapped.base: cl.enqueue_copy(CL.cl_queue[self._buf.device], mapped, self._buf, is_blocking=True, wait_for=[event])
  def _transfer(self, x):
    if "gfx" in CL.cl_ctxs[x._buf.device].devices[0].name: # TODO: only on amd
      cl.enqueue_copy_buffer_p2p_amd(CL.cl_platform, CL.cl_queue[x._buf.device], x._buf, self._buf, x.size * x.dtype.itemsize).wait()

class CLProgram:
  def __init__(self, name:str, prg:str, binary=False, argdtypes=None, options=None):
    self.name, self.argdtypes, self.clprograms = name, argdtypes, [cl.Program(ctx, ctx.devices, [prg]*len(ctx.devices)) if binary else cl.Program(ctx, prg) for ctx in CL.cl_ctxs]  # type: ignore
    try:
      self._clprgs = [clprogram.build(options=options) for clprogram in self.clprograms]
    except cl.RuntimeError as e:
      if DEBUG >= 3: print("FAILED TO BUILD", prg)
      raise e
    self.clprgs = [clprg.__getattr__(name) for clprg in self._clprgs]
    if DEBUG >= 5 and not OSX:
      if 'Adreno' in CL.cl_ctxs[0].devices[0].name:
        fromimport('disassemblers.adreno', 'disasm')(self.binary())
      elif CL.cl_ctxs[0].devices[0].name.startswith('gfx'):
        asm = early_exec(([ROCM_LLVM_PATH / "llvm-objdump", '-d', '-'], self.binary()))
        print('\n'.join([x for x in asm.decode('utf-8').split("\n") if 's_code_end' not in x]))
      else:
        # print the PTX for NVIDIA. TODO: probably broken for everything else
        print(self.binary().decode('utf-8'))
    if self.argdtypes is not None: _ = [clprg.set_scalar_arg_dtypes(self.argdtypes) for clprg in self.clprgs]

  def binary(self): return self.clprograms[0].get_info(cl.program_info.BINARIES)[0]

  @staticmethod
  def max_work_group_size(): return CL.cl_ctxs[0].devices[0].max_work_group_size

  def __call__(self, global_size, local_size, *bufs, wait=False) -> Optional[float]:
    cl_bufs = [x._buf if isinstance(x, CLBuffer) else x for x in bufs]
    e = self.clprgs[cl_bufs[0].device](CL.cl_queue[cl_bufs[0].device], [g*l for g,l in zip(global_size, local_size)] if local_size is not None else global_size, local_size, *cl_bufs, wait_for=[x.event for x in bufs if isinstance(x, CLBuffer) and hasattr(x, "event")])
    if wait:
      e.wait()
      try:
        return ((e.profile.end - e.profile.start) * OSX_TIMING_RATIO) * 1e-9
      except cl.RuntimeError:   # no profiling info available
        return None
    return None

renderer = functools.partial(uops_to_cstyle, CStyleLanguage(
  kernel_prefix = "__kernel", buffer_prefix = "__global ", smem_prefix = "__local ",
  half_prekernel = "#pragma OPENCL EXTENSION cl_khr_fp16 : enable",
  barrier = "barrier(CLK_LOCAL_MEM_FENCE);", float4 = "(float4)",
  gid = [f'get_group_id({i})' for i in range(3)], lid = [f'get_local_id({i})' for i in range(3)], uses_vload=True))

GPUBuffer = Compiled(CLBuffer, LinearizerOptions(), renderer, CLProgram, CL.synchronize)<|MERGE_RESOLUTION|>--- conflicted
+++ resolved
@@ -5,14 +5,9 @@
 from typing import Optional, List
 from tinygrad.helpers import DEBUG, getenv, prod, ImageDType, OSX, fromimport
 from tinygrad.ops import Compiled
-<<<<<<< HEAD
 from tinygrad.runtime.lib import RawBufferCopyInOut, RawBufferTransfer
-from tinygrad.codegen.cstyle import CStyleCodegen, CStyleLanguage
-=======
-from tinygrad.runtime.lib import RawBufferCopyInOut
 from tinygrad.codegen.linearizer import LinearizerOptions
 from tinygrad.renderer.cstyle import uops_to_cstyle, CStyleLanguage
->>>>>>> 47f18f4d
 
 OSX_TIMING_RATIO = (125/3) if OSX else 1.0   # see test/external_osx_profiling.py to determine this ratio. it's in like GPU clocks or something
 
